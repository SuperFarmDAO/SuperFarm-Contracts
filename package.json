{
  "name": "SuperFarm-Contracts",
  "author": "Tim Clancy",
  "license": "GPL-3.0",
  "version": "1.0.0",
  "description": "A series of smart contracts for operating SuperFarm's infrastructure.",
  "keywords": [
    "tiel"
  ],
  "repository": {
    "type": "git",
    "url": "git+https://github.com/SuperFarmDAO/SuperFarm-Contracts.git"
  },
  "bugs": {
    "url": "https://github.com/SuperFarmDAO/SuperFarm-Contracts/issues"
  },
  "homepage": "https://github.com/SuperFarmDAO/SuperFarm-Contracts#readme",
  "scripts": {
    "test": "npx hardhat test; echo 'Executing test cases which require Ganache ...';",
    "lint": "npx eslint ./",
    "validate": "npm-run-all --parallel test lint",
    "contract-size": "npx hardhat size-contracts"
  },
  "eslintConfig": {
    "globals": {
      "usePlugin": true
    }
  },
  "dependencies": {
    "@chainlink/contracts": "^0.2.1",
<<<<<<< HEAD
    "@openzeppelin/contracts-upgradeable": "^4.5.1",
    "@types/mocha": "^9.1.0",
=======
    "@openzeppelin/contracts-upgradeable": "^4.6.0",
>>>>>>> 591831fc
    "@uniswap/lib": "^1.1.4",
    "@uniswap/v2-core": "^1.0.1",
    "@uniswap/v2-periphery": "^1.1.0-beta.0",
    "dotenv": "^8.2.0",
    "limiter": "^1.1.5"
  },
  "devDependencies": {
    "@babel/core": "^7.11.6",
    "@babel/plugin-transform-runtime": "^7.11.5",
    "@babel/preset-env": "^7.11.5",
    "@babel/register": "^7.11.5",
    "@babel/runtime": "^7.11.2",
    "@nomiclabs/hardhat-ethers": "^2.0.0",
    "@nomiclabs/hardhat-etherscan": "^2.1.1",
    "@nomiclabs/hardhat-ganache": "^2.0.0",
    "@nomiclabs/hardhat-waffle": "^2.0.0",
    "@openzeppelin/contracts": "^4.3.1",
    "axios": "^0.21.1",
    "chai": "^4.2.0",
    "csv-writer": "^1.6.0",
    "eslint": "^7.10.0",
    "eslint-plugin-html": "^6.1.0",
    "eslint-plugin-import": "^2.22.1",
    "eslint-plugin-node": "^11.1.0",
    "eslint-plugin-promise": "^4.2.1",
    "eslint-plugin-standard": "^4.0.1",
    "ethereum-waffle": "^3.1.1",
    "ethers": "^5.4.0",
    "hardhat": "^2.9.3",
    "hardhat-contract-sizer": "^2.1.1",
    "hardhat-gas-reporter": "^1.0.8",
    "husky": "^4.3.0",
    "npm-run-all": "^4.1.5",
    "prettier": "^2.7.1",
    "prettier-plugin-solidity": "^1.0.0-beta.19",
    "solc-0.6.12": "npm:solc@^0.6.12",
    "solidity-coverage": "^0.7.20",
    "solidity-docgen": "^0.5.11"
  }
}<|MERGE_RESOLUTION|>--- conflicted
+++ resolved
@@ -28,12 +28,7 @@
   },
   "dependencies": {
     "@chainlink/contracts": "^0.2.1",
-<<<<<<< HEAD
-    "@openzeppelin/contracts-upgradeable": "^4.5.1",
-    "@types/mocha": "^9.1.0",
-=======
     "@openzeppelin/contracts-upgradeable": "^4.6.0",
->>>>>>> 591831fc
     "@uniswap/lib": "^1.1.4",
     "@uniswap/v2-core": "^1.0.1",
     "@uniswap/v2-periphery": "^1.1.0-beta.0",
