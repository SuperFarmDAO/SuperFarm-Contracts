const { expect } = require('chai');
const { BigNumber} = require('ethers');

import {getIndex, computeMerkleProof, computeRootHash, hash} from "./utils.js";

const NULL_ADDRESS = '0x0000000000000000000000000000000000000000';

const DATA = "0x02";

///////////////////////////////////////////////////////////
// SEE https://hardhat.org/tutorial/testing-contracts.html
// FOR HELP WRITING TESTS
// USE https://github.com/gnosis/mock-contract FOR HELP
// WITH MOCK CONTRACT
///////////////////////////////////////////////////////////

// Start test block
describe('===MintShop1155, PermitControl, Sweepable===', function () {
    let tree;
    let deployer, owner, paymentReceiver, proxyRegistryOwner, signer1, signer2, signer3;
    let UNIVERSAL,
        MANAGER,
        zeroRight,

        setSweepRight, 
        setLockSweepRight,

        setPaymentReceiverRight,
        setLockPaymentReceiverRight,
        setUpdateGlobalLimitRight,
        setLockGlobalLimitRight,
        setWhiteListRight,
        setPoolRight,

        setMintRight;

    let mintShop1155;
    let super1155;
    let super1155Second;
    let mockERC20;
    let staker;
    let proxyRegistry;
    const originalUri = "://ipfs/uri/{id}";
    let itemGroupId = ethers.BigNumber.from(1);
    let shiftedItemGroupId = itemGroupId.shl(128);
    let itemGroupId2 = ethers.BigNumber.from(2);
    let shiftedItemGroupId2 = itemGroupId2.shl(128);
    let item721, Item721;
    let MINT721;

    before(async function () {
        this.MintShop1155 = await ethers.getContractFactory("MintShop1155");
        this.MockERC20 = await ethers.getContractFactory("MockERC20");
        this.Staker = await ethers.getContractFactory("Staker");
        this.ProxyRegistry = await ethers.getContractFactory("ProxyRegistry");
        this.Super1155 = await ethers.getContractFactory("Super1155");
        // this.Item721 = await ethers.getContractFactory("Super721");
    });

    beforeEach(async function () {
        [deployer, owner, paymentReceiver, proxyRegistryOwner, signer1, signer2, signer3] = await ethers.getSigners();
        // console.log(deployer.address, owner.address, paymentReceiver.address, proxyRegistryOwner.address, signer1.address, signer2.address, signer3.address)
        // [deployer, owner, paymentReceiver, signer1, signer2, signer3] = await ethers.getSigners();


        proxyRegistry = await this.ProxyRegistry.deploy();
        await proxyRegistry.deployed();
        await proxyRegistry.transferOwnership(proxyRegistryOwner.address);

        super1155 = await this.Super1155.deploy(
            owner.address,
            "Super1155",
            originalUri,
            originalUri,
            proxyRegistry.address
        );

        // await super1155._transferOwnership(owner.address);
        super1155Second = await this.Super1155.deploy(
            owner.address,
            "Super1155142",
            originalUri + "uri2",
            originalUri + "uri2",
            proxyRegistry.address
        );
        await super1155.deployed();
        // await super1155Second._transferOwnership(owner.address);

        mintShop1155 = await this.MintShop1155.deploy(
            owner.address,
            paymentReceiver.address,
            4,
            200
        );
        await mintShop1155.deployed();

        mockERC20 = await this.MockERC20.deploy();
        await mockERC20.deployed();

        staker = await this.Staker.deploy(
            "firstStaker",
            mockERC20.address
        );
        let whiteList = {
            "0xf39Fd6e51aad88F6F4ce6aB8827279cffFb92266" : 1, 
            "0x70997970C51812dc3A010C7d01b50e0d17dc79C8" : 1, 
            "0x3C44CdDdB6a900fa2b585dd299e03d12FA4293BC": 1, 
            "0x90F79bf6EB2c4f870365E785982E1f101E93b906": 1, 
            "0x15d34AAf54267DB7D7c367839AAf71A00a2C6A65": 1, 
            "0x9965507D1a55bcC2695C58ba16FB37d819B0A4dc": 1, 
            "0x976EA74026E726554dB657fA54763abd0C3a0aa9": 1
        }
        
        // let tree = getMerkleTree(whiteListAddresses);

        const root = computeRootHash(whiteList);

<<<<<<< HEAD
        // console.log("ROOT js ", root);

        await mintShop1155.connect(owner).setItems([super1155.address, super1155Second.address]);
        await mintShop1155.connect(owner).addWhiteList(0, 1, root, 0, ethers.constants.MaxUint256);
=======
        const whiteListCreate = {
            _accesslistId: 0,
            _merkleRoot: root,
            _startTime: 0,
            _endTime: ethers.constants.MaxUint256,
            _price: ethers.utils.parseEther("0.001"),
            _token: NULL_ADDRESS
        }

        // console.log("ROOT js ", root);

        await mintShop1155.connect(owner).setItems([super1155.address, super1155Second.address]);
        // await mintShop1155.connect(owner).addWhiteList(0, [whiteListCreate]);
>>>>>>> 972dca3d
        
        await staker.transferOwnership(owner.address);

        UNIVERSAL = await mintShop1155.UNIVERSAL();
        MANAGER = await mintShop1155.MANAGER();
        zeroRight = await mintShop1155.ZERO_RIGHT();
        // MINT721 = await item721.MINT();

        setSweepRight = await mintShop1155.SWEEP();
        setLockSweepRight = await mintShop1155.LOCK_SWEEP();

        setPaymentReceiverRight = await mintShop1155.SET_PAYMENT_RECEIVER();
        setLockPaymentReceiverRight = await mintShop1155.LOCK_PAYMENT_RECEIVER();
        setUpdateGlobalLimitRight = await mintShop1155.UPDATE_GLOBAL_LIMIT();
        setLockGlobalLimitRight = await mintShop1155.LOCK_GLOBAL_LIMIT();
        setWhiteListRight = await mintShop1155.WHITELIST();
        setPoolRight = await mintShop1155.POOL();

        setMintRight = await super1155.MINT();
    });


    // Test cases

    //////////////////////////////
    //       Constructor
    //////////////////////////////
    describe("Constructor", function () {
        it('should initialize values as expected', async function () {
            // expect(await mintShop1155.owner()).to.equal(owner.address);
            // expect(await mintShop1155.item()).to.equal(super1155.address);
            expect(await mintShop1155.paymentReceiver()).to.equal(paymentReceiver.address);
            expect(await mintShop1155.globalPurchaseLimit()).to.equal("4");
        });

        it('should deploy a new instance where deployer is the owner', async function () {
            let mintShop1155v2 = await this.MintShop1155.deploy(
                deployer.address,
                paymentReceiver.address,
                "4",
                1
            );
            await super1155.deployed();

            // await mintShop1155v2._transferOwnership(deployer.address);

            expect(await mintShop1155v2.owner()).to.equal(deployer.address);
            // expect(await mintShop1155v2.item()).to.equal(super1155.address);
            expect(await mintShop1155v2.paymentReceiver()).to.equal(paymentReceiver.address);
            expect(await mintShop1155v2.globalPurchaseLimit()).to.equal("4");
        });
    });

    describe("version", function () {
        it('should return the correct version', async function(){
            expect(await mintShop1155.version()).to.equal(1)
        });
    });

    describe("updatePaymentReceiver", function () {
        it('Reverts: payment receiver address is locked', async function(){
            await mintShop1155.connect(owner).lockPaymentReceiver();
            await expect(
                mintShop1155.connect(owner).updatePaymentReceiver(owner.address)
            ).to.be.revertedWith("XXX");
        });

        it('Reverts: no valid permit', async function(){
            await expect(
                mintShop1155.connect(deployer).updatePaymentReceiver(owner.address)
            ).to.be.revertedWith("P1");
        });

        it('Reverts: setting manager for Zero address', async function(){
            let input = {
                types: ["address"],
                values: [deployer.address]
            }

            await expect(
                mintShop1155.connect(owner).setManagerRight(zeroRight, ethers.utils.defaultAbiCoder.encode(input.types, input.values))
            ).to.be.revertedWith("P3");
        });

        it('should test PermitControl to set a manager who can further create permits to update payment receiver', async function(){
            // Declare a rights relationship for manager => payment
            await mintShop1155.connect(owner).setManagerRight(setPaymentReceiverRight, MANAGER);

            // Give a manager a permit
            await mintShop1155.connect(owner).setPermit(
                deployer.address,
                UNIVERSAL,
                MANAGER,
                ethers.constants.MaxUint256
            );
            
            // Give a manager a payment permit
            await mintShop1155.connect(owner).setPermit(
                deployer.address,
                UNIVERSAL,
                setPaymentReceiverRight,
                ethers.constants.MaxUint256
            );

            // That manager creates a further permit for signer1 to update payment
            await mintShop1155.connect(deployer).setPermit(
                signer1.address,
                UNIVERSAL,
                setPaymentReceiverRight,
                ethers.constants.MaxUint256
            );
             
            await mintShop1155.connect(signer1).updatePaymentReceiver(owner.address);
            expect(await mintShop1155.paymentReceiver()).to.equal(owner.address);

            await mintShop1155.connect(signer1).updatePaymentReceiver(paymentReceiver.address);
            expect(await mintShop1155.paymentReceiver()).to.equal(paymentReceiver.address);
        });
    });

    describe("updateGlobalPurchaseLimit", function () {
        it('Reverts: global purchase limit is locked', async function(){
            await mintShop1155.connect(owner).lockGlobalPurchaseLimit();

            await expect(
                mintShop1155.connect(owner).updateGlobalPurchaseLimit("6")
            ).to.be.revertedWith("0x0A");
        });

        it('should update global purchase limit', async function(){
            await mintShop1155.connect(owner).updateGlobalPurchaseLimit("6");
        });
    });
    describe("updatePool, addPool, getPools", function () {
        beforeEach(async function(){
            // Configure token groups
            await super1155.connect(owner).configureGroup(itemGroupId, {
                name: 'FUNGIBLE',
                supplyType: 1,
                supplyData: 10,
                itemType: 1,
                itemData: 0,
                burnType: 1,
                burnData: 5
            });

            await super1155.connect(owner).configureGroup(itemGroupId2, {
                name: 'NONFUNGIBLE',
                supplyType: 0,
                supplyData: 1,
                itemType: 0,
                itemData: 0,
                burnType: 0,
                burnData: 0
            });

            await super1155Second.connect(owner).configureGroup(itemGroupId2, {
                name: 'NONFUNGIBLE',
                supplyType: 0,
                supplyData: 1,
                itemType: 0,
                itemData: 0,
                burnType: 0,
                burnData: 0
            });

            await super1155Second.connect(owner).configureGroup(itemGroupId2, {
                name: 'NONFUNGIBLE',
                supplyType: 0,
                supplyData: 1,
                itemType: 0,
                itemData: 0,
                burnType: 0,
                burnData: 0
            });
        });

        it('Reverts: updatePool a non-existent pool', async function(){
            // Updating a pool with non-existent pool id
            let latestBlock = await ethers.provider.getBlock(await ethers.provider.getBlockNumber());
            await expect(mintShop1155.connect(owner).updatePool(1, {
                name: "firstPool",
                startTime: latestBlock.timestamp,
                endTime: latestBlock.timestamp + 60,
                purchaseLimit: 5,
                singlePurchaseLimit: 2,
                requirement: {
                    requiredType: 0,
                    requiredAsset: [NULL_ADDRESS],
                    requiredAmount: 1,
                    whitelistId: 1,
                    requiredId: []
                },
                collection: super1155.address
            }, [1], [1], [1], [[{
                assetType: 1,
                asset: NULL_ADDRESS,
                price: 1
            }]])).to.be.revertedWith("0x1A");
        });

        it('Reverts: updatePool end time preceeds start time', async function(){
            // Updating a pool with endTime preceeding startTime
            let latestBlock = await ethers.provider.getBlock(await ethers.provider.getBlockNumber());
            await expect(mintShop1155.connect(owner).updatePool(0, {
                name: "firstPool",
                startTime: latestBlock.timestamp,
                endTime: latestBlock.timestamp - 60,
                purchaseLimit: 5,
                singlePurchaseLimit: 2,
                requirement: {
                    requiredType: 0,
                    requiredAsset: [NULL_ADDRESS],
                    requiredAmount: 1,
                    whitelistId: 1,
                    requiredId: []
                },
                collection: super1155.address
            }, [1], [1], [1], [[{
                assetType: 1,
                asset: NULL_ADDRESS,
                price: 1
            }]])).to.be.revertedWith("0x1A");
        });

        it('Reverts: updatePool no item groups included', async function(){
            // Updating a pool with 0 groups
            let latestBlock = await ethers.provider.getBlock(await ethers.provider.getBlockNumber());
            await expect(mintShop1155.connect(owner).updatePool(0, {
                name: "firstPool",
                startTime: latestBlock.timestamp,
                endTime: latestBlock.timestamp + 60,
                purchaseLimit: 5,
                singlePurchaseLimit: 2,
                requirement: {
                    requiredType: 0,
                    requiredAsset: [NULL_ADDRESS],
                    requiredAmount: 1,
                    whitelistId: 1,
                    requiredId: []
                },
                collection: super1155.address
            }, [], [1], [1], [[{
                assetType: 1,
                asset: NULL_ADDRESS,
                price: 1
            }]])).to.be.revertedWith("0x1A");
        });

        it('Reverts: updatePool groups and offsets length mismatch', async function(){
            // Updating a pool with groups and offsets length mismatch
            let latestBlock = await ethers.provider.getBlock(await ethers.provider.getBlockNumber());
            await expect(mintShop1155.connect(owner).updatePool(0, {
                name: "firstPool",
                startTime: latestBlock.timestamp,
                endTime: latestBlock.timestamp + 60,
                purchaseLimit: 5,
                singlePurchaseLimit: 2,
                requirement: {
                    requiredType: 0,
                    requiredAsset: [NULL_ADDRESS],
                    requiredAmount: 1,
                    whitelistId: 1,
                    requiredId: []
                },
                collection: super1155.address
            }, [1], [1, 2], [1], [[{
                assetType: 1,
                asset: NULL_ADDRESS,
                price: 1
            }]])).to.be.revertedWith("0x4A");
        });

        it('Reverts: updatePool groups and caps length mismatch', async function(){
            // Updating a pool with groups and caps length mismatch
            let latestBlock = await ethers.provider.getBlock(await ethers.provider.getBlockNumber());
            await expect(mintShop1155.connect(owner).updatePool(0, {
                name: "firstPool",
                startTime: latestBlock.timestamp,
                endTime: latestBlock.timestamp + 60,
                purchaseLimit: 5,
                singlePurchaseLimit: 2,
                requirement: {
                    requiredType: 0,
                    requiredAsset: [NULL_ADDRESS],
                    requiredAmount: 1,
                    whitelistId: 1,
                    requiredId: []
                },
                collection: super1155.address
            }, [1], [1], [1, 2], [[{
                assetType: 1,
                asset: NULL_ADDRESS,
                price: 1
            }]])).to.be.revertedWith("0x4A");
        });

        it('Reverts: updatePool groups and prices length mismatch', async function(){
            // Updating a pool with groups and prices length mismatch
            let latestBlock = await ethers.provider.getBlock(await ethers.provider.getBlockNumber());
            await expect(mintShop1155.connect(owner).updatePool(0, {
                name: "firstPool",
                startTime: latestBlock.timestamp,
                endTime: latestBlock.timestamp + 60,
                purchaseLimit: 5,
                singlePurchaseLimit: 2,
                requirement: {
                    requiredType: 0,
                    requiredAsset: [NULL_ADDRESS],
                    requiredAmount: 1,
                    whitelistId: 1,
                    requiredId: []
                },
                collection: super1155.address
            }, [1, 2], [1, 2], [1, 2], [[{
                assetType: 1,
                asset: NULL_ADDRESS,
                price: 1
            }]])).to.be.revertedWith("0x4A");
        });

        it('Reverts: updatePool no mintable amount', async function(){
            // Updating a pool with no mintable amount
            let latestBlock = await ethers.provider.getBlock(await ethers.provider.getBlockNumber());
            await expect(mintShop1155.connect(owner).updatePool(0, {
                name: "firstPool",
                startTime: latestBlock.timestamp,
                endTime: latestBlock.timestamp + 60,
                purchaseLimit: 5,
                singlePurchaseLimit: 2,
                requirement: {
                    requiredType: 0,
                    requiredAsset: [NULL_ADDRESS],
                    requiredAmount: 1,
                    whitelistId: 1,
                    requiredId: []
                },
                collection: super1155.address
            }, [1], [1], [0], [[{
                assetType: 1,
                asset: NULL_ADDRESS,
                price: 1
            }]])).to.be.revertedWith("0x5A");
        });

        it('should add a pool, update it, get the pool', async function(){
            // Creating a pool
            let latestBlock = await ethers.provider.getBlock(await ethers.provider.getBlockNumber());
            await mintShop1155.connect(owner).addPool({
                name: "firstPool",
                startTime: latestBlock.timestamp,
                endTime: latestBlock.timestamp + 60,
                purchaseLimit: 5,
                singlePurchaseLimit: 2,
                requirement: {
                    requiredType: 0,
                    requiredAsset: [NULL_ADDRESS],
                    requiredAmount: 1,
                    whitelistId: 1,
                    requiredId: []
                },
                collection: super1155.address
            }, [1, 2], [1, 1], [10, 1], [[{
                assetType: 1,
                asset: NULL_ADDRESS,
                price: 1
            }], [{
                assetType: 1,
                asset: NULL_ADDRESS,
                price: 1
            }]]);

            // Updating the purchase limit to 1
            latestBlock = await ethers.provider.getBlock(await ethers.provider.getBlockNumber());
            await mintShop1155.connect(owner).updatePool(0, {
                name: "firstPool",
                startTime: latestBlock.timestamp,
                endTime: latestBlock.timestamp + 60,
                purchaseLimit: 1,
                singlePurchaseLimit: 2,
                requirement: {
                    requiredType: 0,
                    requiredAsset: [NULL_ADDRESS],
                    requiredAmount: 1,
                    whitelistId: 1,
                    requiredId: []
                },
                collection: super1155.address
            }, [1, 2], [1, 1], [10, 1], [[{
                assetType: 1,
                asset: NULL_ADDRESS,
                price: 1
            }], [{
                assetType: 1,
                asset: NULL_ADDRESS,
                price: 1
            }]]);

            //Get the pool
            let pools = await mintShop1155.connect(owner).getPools([0], 0);

            expect(pools[0].config.name).to.be.equal("firstPool");
        });

        // it("CHECK REQ", async function() {
        //     let res = await mintShop1155.checkRequirments("0");
        //     console.log(res);
        // });
    });

    describe("mintFromPool, getPoolsWithAddress, getPurchaseCounts", function () {
        beforeEach(async function(){
            // Configure token groups
            await super1155.connect(owner).configureGroup(itemGroupId, {
                name: 'FUNGIBLE',
                supplyType: 1,
                supplyData: 10,
                itemType: 1,
                itemData: 0,
                burnType: 1,
                burnData: 5
            });

            await super1155.connect(owner).configureGroup(itemGroupId2, {
                name: 'NFT',
                supplyType: 0,
                supplyData: 5,
                itemType: 0,
                itemData: 0,
                burnType: 0,
                burnData: 0
            });

            await super1155.connect(owner).configureGroup(itemGroupId2.add(1), {
                name: 'SUPERNFT',
                supplyType: 0,
                supplyData: 5,
                itemType: 0,
                itemData: 0,
                burnType: 0,
                burnData: 0
            });

            // Create Pools
            let latestBlock = await ethers.provider.getBlock(await ethers.provider.getBlockNumber());
            await mintShop1155.connect(owner).addPool({
                name: "firstPool",
                startTime: latestBlock.timestamp,
                endTime: latestBlock.timestamp + 60,
                purchaseLimit: 3,
                singlePurchaseLimit: 2,
                requirement: {
                    requiredType: 0,
                    requiredAsset: [NULL_ADDRESS],
                    requiredAmount: 1,
                    whitelistId: 0,
                    requiredId: []
                    },
                    collection: super1155.address
                }, [1, 2], // Groups 1 = FT, 2 = NFT
                [1, 0], // NumberOffset 1 = FT, 0 = NFT // FT's are coerced to index 1
                [10, 5], // Caps 10 = FT, 5 = NFT
                [
                    [{ // Price pair for FTs
                        assetType: 1,
                        asset: NULL_ADDRESS,
                        price: 1
                    }], 

                    [{ // Price pairs for NFTs, 5 NFTs = 5 Prices Pairs
                        assetType: 1,
                        asset: NULL_ADDRESS,
                        price: 1
                    }, {
                        assetType: 1,
                        asset: NULL_ADDRESS,
                        price: 1
                    }, {
                        assetType: 1,
                        asset: NULL_ADDRESS,
                        price: 1
                    }, {
                        assetType: 1,
                        asset: NULL_ADDRESS,
                        price: 1
                    }, {
                        assetType: 1,
                        asset: NULL_ADDRESS,
                        price: 1
                    }]
                ]);

            latestBlock = await ethers.provider.getBlock(await ethers.provider.getBlockNumber());
            await mintShop1155.connect(owner).addPool({
                name: "secondPool",
                startTime: latestBlock.timestamp,
                endTime: latestBlock.timestamp + 60,
                purchaseLimit: 3,
                singlePurchaseLimit: 1,
                requirement: {
                    requiredType: 0,
                    requiredAsset: [NULL_ADDRESS],
<<<<<<< HEAD
                    requiredAmount: 1,
=======
                    requiredAmount: 0,
>>>>>>> 972dca3d
                    whitelistId: 0,
                    requiredId: []
                    },
                    collection: super1155.address
                }, [3], // Group
                [0], // NumberOffset
                [2], // Caps
                [
                    [{ // Price pairs
                        assetType: 1,
                        asset: NULL_ADDRESS,
                        price: 1
                    }, {
                        assetType: 1,
                        asset: NULL_ADDRESS,
                        price: 1
                    }]
                ]);

            // Get the pool
            let pools = await mintShop1155.connect(owner).getPools([0], 0);
            expect(pools[0].config.name).to.be.equal("firstPool");

        });

        it('Reverts: mintFromPool amount less than 0', async function(){
            // Mint from pool
            let whiteList = {
                "0xf39Fd6e51aad88F6F4ce6aB8827279cffFb92266" : 1, 
                "0x70997970C51812dc3A010C7d01b50e0d17dc79C8" : 1, 
                "0x3C44CdDdB6a900fa2b585dd299e03d12FA4293BC": 1, 
                "0x90F79bf6EB2c4f870365E785982E1f101E93b906": 1, 
                "0x15d34AAf54267DB7D7c367839AAf71A00a2C6A65": 1, 
                "0x9965507D1a55bcC2695C58ba16FB37d819B0A4dc": 1, 
                "0x976EA74026E726554dB657fA54763abd0C3a0aa9": 1
              }

            let whiteListInput = {
                whiteListId: 0,
                index: getIndex(whiteList, signer1.address),
                allowance: whiteList[signer1.address],
                node: hash(getIndex(whiteList, signer1.address), signer1.address, whiteList[signer1.address]),
                merkleProof: computeMerkleProof(getIndex(whiteList, signer1.address), whiteList),
              }

            // let root = computeRootHash(whiteList);
            // console.log("Noviy root: " + root)

            await expect(
                mintShop1155.connect(owner).mintFromPool(0, 2, 1, 0, 0, whiteListInput)
            ).to.be.revertedWith("0x0B");
        });

        it('Reverts: mintFromPool pool not active', async function(){
            // Mint from pool
            const whiteListAddresses = [owner.address, signer2.address, owner.address, signer1.address, signer2.address];
            // let tree1 = this.tree;

            let whiteList = {
                "0xf39Fd6e51aad88F6F4ce6aB8827279cffFb92266" : 1, 
                "0x70997970C51812dc3A010C7d01b50e0d17dc79C8" : 1, 
                "0x3C44CdDdB6a900fa2b585dd299e03d12FA4293BC": 1, 
                "0x90F79bf6EB2c4f870365E785982E1f101E93b906": 1, 
                "0x15d34AAf54267DB7D7c367839AAf71A00a2C6A65": 1, 
                "0x9965507D1a55bcC2695C58ba16FB37d819B0A4dc": 1, 
                "0x976EA74026E726554dB657fA54763abd0C3a0aa9": 1
              }

            let whiteListInput = {
                whiteListId: 0,
                index: getIndex(whiteList, signer1.address),
                allowance: whiteList[signer1.address],
                node: hash(getIndex(whiteList, signer1.address), signer1.address, whiteList[signer1.address]),
                merkleProof: computeMerkleProof(getIndex(whiteList, signer1.address), whiteList),
              }
            await expect(
                mintShop1155.connect(owner).mintFromPool(2, 2, 1, 1, 0, whiteListInput)
            ).to.be.revertedWith("0x1B");
        });

        it('Reverts: mintFromPool amount greater than singlePurchaseLimit', async function(){
            // Mint from pool
            let whiteList = {
                "0xf39Fd6e51aad88F6F4ce6aB8827279cffFb92266" : 1, 
                "0x70997970C51812dc3A010C7d01b50e0d17dc79C8" : 1, 
                "0x3C44CdDdB6a900fa2b585dd299e03d12FA4293BC": 1, 
                "0x90F79bf6EB2c4f870365E785982E1f101E93b906": 1, 
                "0x15d34AAf54267DB7D7c367839AAf71A00a2C6A65": 1, 
                "0x9965507D1a55bcC2695C58ba16FB37d819B0A4dc": 1, 
                "0x976EA74026E726554dB657fA54763abd0C3a0aa9": 1
              }

            let whiteListInput = {
                whiteListId: 0,
                index: getIndex(whiteList, signer1.address),
                allowance: whiteList[signer1.address],
                node: hash(getIndex(whiteList, signer1.address), signer1.address, whiteList[signer1.address]),
                merkleProof: computeMerkleProof(getIndex(whiteList, signer1.address), whiteList),
              }

            await expect(
                mintShop1155.connect(deployer).mintFromPool(0, 2, 1, 3, 0, whiteListInput)
<<<<<<< HEAD
            ).to.be.revertedWith("0x2B");
=======
            ).to.be.revertedWith("0x1B");
>>>>>>> 972dca3d
        });

        it('Reverts: mintFromPool assetindex not valid', async function(){
            // Mint from pool
            let whiteList = {
                "0xf39Fd6e51aad88F6F4ce6aB8827279cffFb92266" : 1, 
                "0x70997970C51812dc3A010C7d01b50e0d17dc79C8" : 1, 
                "0x3C44CdDdB6a900fa2b585dd299e03d12FA4293BC": 1, 
                "0x90F79bf6EB2c4f870365E785982E1f101E93b906": 1, 
                "0x15d34AAf54267DB7D7c367839AAf71A00a2C6A65": 1, 
                "0x9965507D1a55bcC2695C58ba16FB37d819B0A4dc": 1, 
                "0x976EA74026E726554dB657fA54763abd0C3a0aa9": 1
              }

            let whiteListInput = {
                whiteListId: 0,
                index: getIndex(whiteList, signer1.address),
                allowance: whiteList[signer1.address],
                node: hash(getIndex(whiteList, signer1.address), signer1.address, whiteList[signer1.address]),
                merkleProof: computeMerkleProof(getIndex(whiteList, signer1.address), whiteList),
              }
            // console.log(tree.leaves[1].proof);

            await expect(
                mintShop1155.connect(signer1).mintFromPool(0, 2, 5, 1, 0, whiteListInput)
            ).to.be.revertedWith("0x3B");
        });

        it('Reverts: mintFromPool pool is not running', async function(){
            // Jump forward in time more than the pool end time
            await ethers.provider.send("evm_increaseTime", [70]);
            await ethers.provider.send("evm_mine", []);

            await super1155.connect(owner).setPermit(
                mintShop1155.address,
                UNIVERSAL,
                setMintRight,
                ethers.constants.MaxUint256
            );

            let whiteList = {
                "0xf39Fd6e51aad88F6F4ce6aB8827279cffFb92266" : 1, 
                "0x70997970C51812dc3A010C7d01b50e0d17dc79C8" : 1, 
                "0x3C44CdDdB6a900fa2b585dd299e03d12FA4293BC": 1, 
                "0x90F79bf6EB2c4f870365E785982E1f101E93b906": 1, 
                "0x15d34AAf54267DB7D7c367839AAf71A00a2C6A65": 1, 
                "0x9965507D1a55bcC2695C58ba16FB37d819B0A4dc": 1, 
                "0x976EA74026E726554dB657fA54763abd0C3a0aa9": 1
              }

            let whiteListInput = {
                whiteListId: 0,
                index: getIndex(whiteList, signer1.address),
                allowance: whiteList[signer1.address],
                node: hash(getIndex(whiteList, signer1.address), signer1.address, whiteList[signer1.address]),
                merkleProof: computeMerkleProof(getIndex(whiteList, signer1.address), whiteList),
              }
            // console.log(whiteListInput);

            // Mint from pool
            await expect(
<<<<<<< HEAD
                mintShop1155.connect(signer1).mintFromPool(0, 2, 0, 1, 0, whiteListInput)
=======
                mintShop1155.connect(signer1).mintFromPool(0, 2, 0, 1, 0, whiteListInput, {value: ethers.utils.parseEther("1")})
>>>>>>> 972dca3d
            ).to.be.revertedWith("0x4B");
        });

        it('Reverts: mintFromPool pool purchase limit reach', async function(){
            // Give the Shop permit to mint items in Super1155 contract
            await super1155.connect(owner).setPermit(
                mintShop1155.address,
                UNIVERSAL,
                setMintRight,
                ethers.constants.MaxUint256
            );
            let whiteList = {
                "0xf39Fd6e51aad88F6F4ce6aB8827279cffFb92266" : 1, 
                "0x70997970C51812dc3A010C7d01b50e0d17dc79C8" : 1, 
                "0x3C44CdDdB6a900fa2b585dd299e03d12FA4293BC": 1, 
                "0x90F79bf6EB2c4f870365E785982E1f101E93b906": 1, 
                "0x15d34AAf54267DB7D7c367839AAf71A00a2C6A65": 1, 
                "0x9965507D1a55bcC2695C58ba16FB37d819B0A4dc": 1, 
                "0x976EA74026E726554dB657fA54763abd0C3a0aa9": 1
              }

            let whiteListInput = {
                whiteListId: 0,
                index: getIndex(whiteList, signer1.address),
                allowance: whiteList[signer1.address],
                node: hash(getIndex(whiteList, signer1.address), signer1.address, whiteList[signer1.address]),
                merkleProof: computeMerkleProof(getIndex(whiteList, signer1.address), whiteList),
              }
            // Mint three times
<<<<<<< HEAD
            await mintShop1155.connect(signer1).mintFromPool(0, 2, 0, 1, 0, whiteListInput, {value: ethers.utils.parseEther("1")})
            await mintShop1155.connect(signer1).mintFromPool(0, 2, 1, 1, 0, whiteListInput, {value: ethers.utils.parseEther("1")})
            await mintShop1155.connect(signer1).mintFromPool(0, 2, 2, 1, 0, whiteListInput, {value: ethers.utils.parseEther("1")})
            await mintShop1155.connect(signer1).mintFromPool(0, 2, 2, 1, 0, whiteListInput, {value: ethers.utils.parseEther("1")})
=======
            mintShop1155.connect(signer1).mintFromPool(0, 2, 0, 1, 0, whiteListInput, {value: ethers.utils.parseEther("1")})
            mintShop1155.connect(signer1).mintFromPool(0, 2, 0, 1, 0, whiteListInput, {value: ethers.utils.parseEther("1")})
            mintShop1155.connect(signer1).mintFromPool(0, 2, 0, 1, 0, whiteListInput, {value: ethers.utils.parseEther("1")})
            mintShop1155.connect(signer1).mintFromPool(0, 2, 0, 1, 0, whiteListInput, {value: ethers.utils.parseEther("1")})

            // await mintShop1155.connect(signer1).mintFromPool(1, 3, 1, 1, 0, whiteListInput, {value: ethers.utils.parseEther("1")})
            // await mintShop1155.connect(signer1).mintFromPool(1, 3, 1, 1, 0, whiteListInput, {value: ethers.utils.parseEther("1")})
            // await mintShop1155.connect(signer1).mintFromPool(1, 2, 0, 1, 0, whiteListInput, {value: ethers.utils.parseEther("1")})
>>>>>>> 972dca3d


            // Mint again surpassing the purchase limit of the pool
            await expect(
<<<<<<< HEAD
                mintShop1155.connect(signer1).mintFromPool(0, 2, 0, 1, 0, whiteListInput,  {value: ethers.utils.parseEther("1")})
=======
                mintShop1155.connect(signer1).mintFromPool(0, 2, 0, 1, 0, whiteListInput, {value: ethers.utils.parseEther("1")})
>>>>>>> 972dca3d
            ).to.be.revertedWith("0x5B");
        });

        it('Reverts: mintFromPool global purchase limit reach', async function(){
            // Give the Shop permit to mint items in Super1155 contract
            await super1155.connect(owner).setPermit(
                mintShop1155.address,
                UNIVERSAL,
                setMintRight,
                ethers.constants.MaxUint256
            );
            let whiteList = {
                "0xf39Fd6e51aad88F6F4ce6aB8827279cffFb92266" : 1, 
                "0x70997970C51812dc3A010C7d01b50e0d17dc79C8" : 1, 
                "0x3C44CdDdB6a900fa2b585dd299e03d12FA4293BC": 1, 
                "0x90F79bf6EB2c4f870365E785982E1f101E93b906": 1, 
                "0x15d34AAf54267DB7D7c367839AAf71A00a2C6A65": 1, 
                "0x9965507D1a55bcC2695C58ba16FB37d819B0A4dc": 1, 
                "0x976EA74026E726554dB657fA54763abd0C3a0aa9": 1
              }

            let whiteListInput = {
                whiteListId: 0,
                index: getIndex(whiteList, signer1.address),
                allowance: whiteList[signer1.address],
                node: hash(getIndex(whiteList, signer1.address), signer1.address, whiteList[signer1.address]),
                merkleProof: computeMerkleProof(getIndex(whiteList, signer1.address), whiteList),
              }
            // Mint four times
<<<<<<< HEAD
            await mintShop1155.connect(signer1).mintFromPool(0, 2, 0, 1, 0,whiteListInput, {value: ethers.utils.parseEther("1")})
            await mintShop1155.connect(signer1).mintFromPool(0, 2, 1, 1, 0,whiteListInput, {value: ethers.utils.parseEther("1")})
            await mintShop1155.connect(signer1).mintFromPool(0, 2, 2, 1, 0,whiteListInput, {value: ethers.utils.parseEther("1")})
            await mintShop1155.connect(signer1).mintFromPool(1, 3, 0, 1, 0,whiteListInput, {value: ethers.utils.parseEther("1")})

            // Mint again surpassing the global purchase limit
            await expect(
                mintShop1155.connect(signer1).mintFromPool(1, 3, 1, 1, 0,whiteListInput, {value: ethers.utils.parseEther("1")})
            ).to.be.revertedWith("0x5B");
        });

        it('Reverts: mintFromPool not whitelisted in the pool', async function(){
            // Give the Shop permit to mint items in Super1155 contract
            await super1155.connect(owner).setPermit(
                mintShop1155.address,
                UNIVERSAL,
                setMintRight,
                ethers.constants.MaxUint256
            );

        await mintShop1155.connect(owner).addWhiteList(1, 2, root, 0, ethers.constants.MaxUint256);


            // Create whitelist with deployer's address in it
            // await mintShop1155.connect(owner).addWhitelist({
            //     expiryTime: ethers.constants.MaxUint256,
            //     isActive: false,
            //     addresses: [deployer.address]
            // });

            // Set the whitelist status to active
            // await mintShop1155.connect(owner).setWhitelistActive(1, true);

            // Update the pool from beforeEach to include whitelist
            let latestBlock = await ethers.provider.getBlock(await ethers.provider.getBlockNumber());
            await mintShop1155.connect(owner).updatePool(1, {
                name: "secondPool",
                startTime: latestBlock.timestamp,
                endTime: latestBlock.timestamp + 60,
                purchaseLimit: 2,
                singlePurchaseLimit: 1,
                requirement: {
                    requiredType: 0,
                    requiredAsset: [NULL_ADDRESS],
                    requiredAmount: 1,
                    whitelistId: 2,
                    requiredId: []
                    },
                    collection: super1155.address
                }, [3], // Group
                [0], // NumberOffset
                [2], // Caps
                [
                    [{ // Price pairs
                        assetType: 1,
                        asset: NULL_ADDRESS,
                        price: 1
                    }, {
                        assetType: 1,
                        asset: NULL_ADDRESS,
                        price: 1
                    }]
                ]);
                let whiteListAddresses = [deployer.address, owner.address, paymentReceiver.address, proxyRegistryOwner.address,signer1.address, signer2.address];

                let whiteListInput = {
                    index: 1,
                    node: "0x66bec8af3e1db24c080f949a93ecca4f99c46c7afb08389d93b59e5f73514c75",
                    merkleProof: computeMerkleProof(1, whiteListAddresses)
                };
            // Mint
            await expect(
                mintShop1155.connect(owner).mintFromPool(1, 3, 0, 1, 0, whiteListInput, {value: ethers.utils.parseEther("1")})
            ).to.be.revertedWith("Invalid Proof.");
        });
=======
            mintShop1155.connect(signer1).mintFromPool(0, 2, 0, 1, 0, whiteListInput, {value: ethers.utils.parseEther("1")})
            mintShop1155.connect(signer1).mintFromPool(0, 2, 0, 1, 0, whiteListInput, {value: ethers.utils.parseEther("1")})
            mintShop1155.connect(signer1).mintFromPool(0, 2, 0, 1, 0, whiteListInput, {value: ethers.utils.parseEther("1")})
            mintShop1155.connect(signer1).mintFromPool(0, 2, 0, 1, 0, whiteListInput, {value: ethers.utils.parseEther("1")})


            // await mintShop1155.connect(signer1).mintFromPool(1, 3, 1, 1, 0, whiteListInput, {value: ethers.utils.parseEther("1")})
            // await mintShop1155.connect(signer1).mintFromPool(1, 3, 1, 1, 0, whiteListInput, {value: ethers.utils.parseEther("1")})

            // Mint again surpassing the global purchase limit
            await expect(
                mintShop1155.connect(signer1).mintFromPool(0, 2, 0, 1, 0, whiteListInput, {value: ethers.utils.parseEther("1")})
            ).to.be.revertedWith("0x5B");
        });

        // it('Reverts: mintFromPool not whitelisted in the pool', async function(){
        //     // Give the Shop permit to mint items in Super1155 contract
        //     await super1155.connect(owner).setPermit(
        //         mintShop1155.address,
        //         UNIVERSAL,
        //         setMintRight,
        //         ethers.constants.MaxUint256
        //     );

        // // await mintShop1155.connect(owner).addWhiteList(1, 2, root, 0, ethers.constants.MaxUint256);


        //     // Create whitelist with deployer's address in it
        //     // await mintShop1155.connect(owner).addWhitelist({
        //     //     expiryTime: ethers.constants.MaxUint256,
        //     //     isActive: false,
        //     //     addresses: [deployer.address]
        //     // });

        //     // Set the whitelist status to active
        //     // await mintShop1155.connect(owner).setWhitelistActive(1, true);

        //     // Update the pool from beforeEach to include whitelist
        //     let latestBlock = await ethers.provider.getBlock(await ethers.provider.getBlockNumber());
        //     await mintShop1155.connect(owner).updatePool(1, {
        //         name: "secondPool",
        //         startTime: latestBlock.timestamp,
        //         endTime: latestBlock.timestamp + 60,
        //         purchaseLimit: 2,
        //         singlePurchaseLimit: 1,
        //         requirement: {
        //             requiredType: 0,
        //             requiredAsset: [NULL_ADDRESS],
        //             requiredAmount: 1,
        //             whitelistId: 2,
        //             requiredId: []
        //             },
        //             collection: super1155.address
        //         }, [3], // Group
        //         [0], // NumberOffset
        //         [2], // Caps
        //         [
        //             [{ // Price pairs
        //                 assetType: 1,
        //                 asset: NULL_ADDRESS,
        //                 price: 1
        //             }, {
        //                 assetType: 1,
        //                 asset: NULL_ADDRESS,
        //                 price: 1
        //             }]
        //         ]);
        //         let whiteListAddresses = [deployer.address, owner.address, paymentReceiver.address, proxyRegistryOwner.address,signer1.address, signer2.address];

        //         let whiteListInput = {
        //             index: 1,
        //             node: "0x66bec8af3e1db24c080f949a93ecca4f99c46c7afb08389d93b59e5f73514c75",
        //             merkleProof: computeMerkleProof(1, whiteListAddresses)
        //         };
        //     // Mint
        //     await expect(
        //         mintShop1155.connect(owner).mintFromPool(1, 3, 0, 1, 0, whiteListInput, {value: ethers.utils.parseEther("1")})
        //     ).to.be.revertedWith("Invalid Proof.");
        // });
>>>>>>> 972dca3d

        it('Reverts: mintFromPool not enough items available for purchase', async function(){
            // Give the Shop permit to mint items in Super1155 contract
            await super1155.connect(owner).setPermit(
                mintShop1155.address,
                UNIVERSAL,
                setMintRight,
                ethers.constants.MaxUint256
            );
                        let whiteList = {
                "0xf39Fd6e51aad88F6F4ce6aB8827279cffFb92266" : 1, 
                "0x70997970C51812dc3A010C7d01b50e0d17dc79C8" : 1, 
                "0x3C44CdDdB6a900fa2b585dd299e03d12FA4293BC": 1, 
                "0x90F79bf6EB2c4f870365E785982E1f101E93b906": 1, 
                "0x15d34AAf54267DB7D7c367839AAf71A00a2C6A65": 1, 
                "0x9965507D1a55bcC2695C58ba16FB37d819B0A4dc": 1, 
                "0x976EA74026E726554dB657fA54763abd0C3a0aa9": 1
              }

            let whiteListInput = {
                whiteListId: 0,
                index: getIndex(whiteList, signer1.address),
                allowance: whiteList[signer1.address],
                node: hash(getIndex(whiteList, signer1.address), signer1.address, whiteList[signer1.address]),
                merkleProof: computeMerkleProof(getIndex(whiteList, signer1.address), whiteList),
              }
            // Update the pool from beforeEach to lower its cap
            let latestBlock = await ethers.provider.getBlock(await ethers.provider.getBlockNumber());
            await mintShop1155.connect(owner).updatePool(1, {
                name: "secondPool",
                startTime: latestBlock.timestamp,
                endTime: latestBlock.timestamp + 60,
                purchaseLimit: 2,
                singlePurchaseLimit: 1,
                requirement: {
                    requiredType: 0,
                    requiredAsset: [NULL_ADDRESS],
                    requiredAmount: 1,
                    whitelistId: 0,
                    requiredId: []
                    },
                    collection: super1155.address
                }, [3], // Group
                [0], // NumberOffset
                [1], // Caps
                [
                    [{ // Price pairs
                        assetType: 1,
                        asset: NULL_ADDRESS,
                        price: 1
                    }, {
                        assetType: 1,
                        asset: NULL_ADDRESS,
                        price: 1
                    }]
                ]);
           
            await mintShop1155.connect(signer1).mintFromPool(1, 3, 0, 1, 0, whiteListInput,  {value: ethers.utils.parseEther("1")})

            // Mint until cap reached
            await expect(
                mintShop1155.connect(signer1).mintFromPool(1, 3, 0, 1, 0, whiteListInput, {value: ethers.utils.parseEther("1")})
            ).to.be.revertedWith("0x7B");
        });

        it('Reverts: not enough ether sent', async function(){

            let latestBlock = await ethers.provider.getBlock(await ethers.provider.getBlockNumber());
            await mintShop1155.connect(owner).updatePool(1, {
                name: "secondPool",
                startTime: latestBlock.timestamp,
                endTime: latestBlock.timestamp + 60,
                purchaseLimit: 2,
                singlePurchaseLimit: 1,
                requirement: {
                    requiredType: 0,
                    requiredAsset: [NULL_ADDRESS],
                    requiredAmount: 1,
                    whitelistId: 0,
                    requiredId: []
                    },
                    collection: super1155.address
                }, [3], // Group
                [0], // NumberOffset
                [2], // Caps
                [
                    [{ // Price pairs
                        assetType: 1,
                        asset: NULL_ADDRESS,
                        price: ethers.utils.parseEther("1")
                    }, {
                        assetType: 1,
                        asset: NULL_ADDRESS,
                        price: 1
                    }]
                ]);

            // Give the Shop permit to mint items in Super1155 contract
            await super1155.connect(owner).setPermit(
                mintShop1155.address,
                UNIVERSAL,
                setMintRight,
                ethers.constants.MaxUint256
            );
                        let whiteList = {
                "0xf39Fd6e51aad88F6F4ce6aB8827279cffFb92266" : 1, 
                "0x70997970C51812dc3A010C7d01b50e0d17dc79C8" : 1, 
                "0x3C44CdDdB6a900fa2b585dd299e03d12FA4293BC": 1, 
                "0x90F79bf6EB2c4f870365E785982E1f101E93b906": 1, 
                "0x15d34AAf54267DB7D7c367839AAf71A00a2C6A65": 1, 
                "0x9965507D1a55bcC2695C58ba16FB37d819B0A4dc": 1, 
                "0x976EA74026E726554dB657fA54763abd0C3a0aa9": 1
              }

            let whiteListInput = {
                whiteListId: 0,
                index: getIndex(whiteList, signer1.address),
                allowance: whiteList[signer1.address],
                node: hash(getIndex(whiteList, signer1.address), signer1.address, whiteList[signer1.address]),
                merkleProof: computeMerkleProof(getIndex(whiteList, signer1.address), whiteList),
              }
            await expect(
                mintShop1155.connect(signer1).mintFromPool(1, 3, 0, 1, 0, whiteListInput, {value: ethers.utils.parseEther("0.5")})
            ).to.be.revertedWith("0x9B");
        });

        it('Reverts => Success: mintFromPool not enough ERC20 tokens for the pool then getPrchaseCount', async function(){
            // Give the Shop permit to mint items in Super1155 contract
            await super1155.connect(owner).setPermit(
                mintShop1155.address,
                UNIVERSAL,
                setMintRight,
                ethers.constants.MaxUint256
            );

            // Update the pool from beforeEach to include ERC20 token as price pair
            let latestBlock = await ethers.provider.getBlock(await ethers.provider.getBlockNumber());
            await mintShop1155.connect(owner).updatePool(1, {
                name: "secondPool",
                startTime: latestBlock.timestamp,
                endTime: latestBlock.timestamp + 60,
                purchaseLimit: 4,
                singlePurchaseLimit: 3,
                requirement: {
                    requiredType: 1,
                    requiredAsset: [mockERC20.address],
                    requiredAmount: ethers.utils.parseEther("10"),
                    whitelistId: 0,
                    requiredId: []
                    },
                    collection: super1155.address
                }, [3], // Group
                [0], // NumberOffset
                [5], // Caps
                [
                    [{ // Price pairs
                        assetType: 2,
                        asset: mockERC20.address,
                        price: ethers.utils.parseEther("15")
                    }, {
                        assetType: 2,
                        asset: mockERC20.address,
                        price: ethers.utils.parseEther("15")
                    }]
                ]);
                let whiteList = {
                    "0xf39Fd6e51aad88F6F4ce6aB8827279cffFb92266" : 1, 
                    "0x70997970C51812dc3A010C7d01b50e0d17dc79C8" : 1, 
                    "0x3C44CdDdB6a900fa2b585dd299e03d12FA4293BC": 1, 
                    "0x90F79bf6EB2c4f870365E785982E1f101E93b906": 1, 
                    "0x15d34AAf54267DB7D7c367839AAf71A00a2C6A65": 1, 
                    "0x9965507D1a55bcC2695C58ba16FB37d819B0A4dc": 1, 
                    "0x976EA74026E726554dB657fA54763abd0C3a0aa9": 1
                  }
    
                let whiteListInput = {
                    whiteListId: 0,
                    index: getIndex(whiteList, signer1.address),
                    allowance: whiteList[signer1.address],
                    node: hash(getIndex(whiteList, signer1.address), signer1.address, whiteList[signer1.address]),
                    merkleProof: computeMerkleProof(getIndex(whiteList, signer1.address), whiteList),
                  }
            // Give signer1 some amount of ERC20 Tokens
            await mockERC20.connect(deployer).transfer(signer1.address, ethers.utils.parseEther("5"));

            // Mint until cap reached
            await expect(
                mintShop1155.connect(signer1).mintFromPool(1, 3, 0, 1, 0, whiteListInput)
            ).to.be.revertedWith("0x8B");

            // Give signer1 some more amount of ERC20 Tokens
            await mockERC20.connect(deployer).transfer(signer1.address, ethers.utils.parseEther("5"));

            // Signer1 approves mintshop1155 contract
            await mockERC20.connect(signer1).approve(mintShop1155.address, ethers.utils.parseEther("15"));

            await expect(
                mintShop1155.connect(signer1).mintFromPool(1, 3, 1, 3, 0,  whiteListInput)
            ).to.be.revertedWith("0x1C");

            // Successful purchase, Give signer1 some more amount of ERC20 Tokens
            await mockERC20.connect(deployer).transfer(signer1.address, ethers.utils.parseEther("5"));

            await mintShop1155.connect(signer1).mintFromPool(1, 3, 1, 1, 0,  whiteListInput);

            // getPurchaseCounts
            let balances = await mintShop1155.connect(signer1).getPurchaseCounts([signer1.address, signer2.address, owner.address], [1]);

            await expect(balances[0][0]).to.be.equal("1"); //First index is the address, second is the ids
            await expect(balances[1][0]).to.be.equal("0"); //First index is the address, second is the ids
            await expect(balances[2][0]).to.be.equal("0"); //First index is the address, second is the ids
        });

        it('Reverts: mintFromPool unrecognized asset type (But it gets reverted at the time of assigning instead of actual revert)', async function(){
            // Give the Shop permit to mint items in Super1155 contract
            await super1155.connect(owner).setPermit(
                mintShop1155.address,
                UNIVERSAL,
                setMintRight,
                ethers.constants.MaxUint256
            );
                        let whiteList = {
                "0xf39Fd6e51aad88F6F4ce6aB8827279cffFb92266" : 1, 
                "0x70997970C51812dc3A010C7d01b50e0d17dc79C8" : 1, 
                "0x3C44CdDdB6a900fa2b585dd299e03d12FA4293BC": 1, 
                "0x90F79bf6EB2c4f870365E785982E1f101E93b906": 1, 
                "0x15d34AAf54267DB7D7c367839AAf71A00a2C6A65": 1, 
                "0x9965507D1a55bcC2695C58ba16FB37d819B0A4dc": 1, 
                "0x976EA74026E726554dB657fA54763abd0C3a0aa9": 1
              }

            let whiteListInput = {
                whiteListId: 0,
                index: getIndex(whiteList, signer1.address),
                allowance: whiteList[signer1.address],
                node: hash(getIndex(whiteList, signer1.address), signer1.address, whiteList[signer1.address]),
                merkleProof: computeMerkleProof(getIndex(whiteList, signer1.address), whiteList),
              }
            // Update the pool from beforeEach to include ERC20 token as price pair
            let latestBlock = await ethers.provider.getBlock(await ethers.provider.getBlockNumber());
            await expect(
                mintShop1155.connect(owner).updatePool(1, {
                name: "secondPool",
                startTime: latestBlock.timestamp,
                endTime: latestBlock.timestamp + 60,
                purchaseLimit: 2,
                singlePurchaseLimit: 1,
                requirement: {
                    requiredType: 0,
                    requiredAsset: [NULL_ADDRESS],
                    requiredAmount: 1,
                    whitelistId: 0,
                    requiredId: []
                    },
                    collection: super1155.address
                }, [3], // Group
                [0], // NumberOffset
                [2], // Caps
                [
                    [{ // Price pairs
                        assetType: 3,
                        asset: NULL_ADDRESS,
                        price: 1
                    }, {
                        assetType: 3,
                        asset: NULL_ADDRESS,
                        price: 1
                    }]
                ])).to.be.reverted;
            
        });

        it('Reverts: not enough ERC1155 required items', async function(){
            // Give the Shop permit to mint items in Super1155 contract
            await super1155.connect(owner).setPermit(
                mintShop1155.address,
                UNIVERSAL,
                setMintRight,
                ethers.constants.MaxUint256
            );

            // Update the pool from beforeEach to include ERC1155 requirement
            let latestBlock = await ethers.provider.getBlock(await ethers.provider.getBlockNumber());
            await mintShop1155.connect(owner).updatePool(1, {
                name: "secondPool",
                startTime: latestBlock.timestamp,
                endTime: latestBlock.timestamp + 60,
                purchaseLimit: 2,
                singlePurchaseLimit: 1,
                requirement: {
                    requiredType: 2,
                    requiredAsset: [super1155.address],
                    requiredAmount: 1,
                    whitelistId: 0,
                    requiredId: []
                    },
                    collection: super1155.address
                }, [3], // Group
                [0], // NumberOffset
                [2], // Caps
                [
                    [{ // Price pairs
                        assetType: 1,
                        asset: NULL_ADDRESS,
                        price: 1
                    }, {
                        assetType: 1,
                        asset: NULL_ADDRESS,
                        price: 1
                    }]
                ]);
                let whiteList = {
                    "0xf39Fd6e51aad88F6F4ce6aB8827279cffFb92266" : 1, 
                    "0x70997970C51812dc3A010C7d01b50e0d17dc79C8" : 1, 
                    "0x3C44CdDdB6a900fa2b585dd299e03d12FA4293BC": 1, 
                    "0x90F79bf6EB2c4f870365E785982E1f101E93b906": 1, 
                    "0x15d34AAf54267DB7D7c367839AAf71A00a2C6A65": 1, 
                    "0x9965507D1a55bcC2695C58ba16FB37d819B0A4dc": 1, 
                    "0x976EA74026E726554dB657fA54763abd0C3a0aa9": 1
                  }
    
                let whiteListInput = {
                    whiteListId: 0,
                    index: getIndex(whiteList, signer1.address),
                    allowance: whiteList[signer1.address],
                    node: hash(getIndex(whiteList, signer1.address), signer1.address, whiteList[signer1.address]),
                    merkleProof: computeMerkleProof(getIndex(whiteList, signer1.address), whiteList),
                  }
                // Mint based on ERC1155 item holdings
                await expect(
                    mintShop1155.connect(signer1).mintFromPool(1, 3, 1, 1, 0, whiteListInput)
                ).to.be.revertedWith("0x8B");

                // Mint ERC1155 for signer1
                await super1155.connect(owner).mintBatch(signer1.address, [shiftedItemGroupId], ["1"], DATA);

                await mintShop1155.connect(signer1).mintFromPool(1, 3, 0, 1, 0, whiteListInput, {value: ethers.utils.parseEther("1")});
        });
    });

<<<<<<< HEAD
    describe("mintFromPool for staker contract for a specific Super1155 group", function () {
        it('should purchase using staking points', async function(){
            // Configure token group
            await super1155.connect(owner).configureGroup(itemGroupId, {
                name: 'FUNGIBLE',
                supplyType: 1,
                supplyData: 10,
                itemType: 0,
                itemData: 0,
                burnType: 1,
                burnData: 5
            });

            // Create Pool of that token group
            let latestBlock = await ethers.provider.getBlock(await ethers.provider.getBlockNumber());
            await mintShop1155.connect(owner).addPool({
                name: "firstPool",
                startTime: latestBlock.timestamp,
                endTime: latestBlock.timestamp + 60,
                purchaseLimit: 3,
                singlePurchaseLimit: 2,
                requirement: {
                    requiredType: 3,
                    requiredAsset: [staker.address],
                    requiredAmount: 1000, // Required amount of points
                    whitelistId: 0,
                    requiredId: []
                    },
                    collection: super1155.address
                }, [1], // Groups 1 = FT, 2 = NFT
                [0], // NumberOffset 1 = FT, 0 = NFT // FT's are coerced to index 1
                [10], // Caps 10 = FT, 5 = NFT
                [
                    [{ // Price pair for FTs
                        assetType: 0,
                        asset: staker.address,
                        price: 1
                    }]
                ]);

            // Set Emission rate to current block number
            await staker.connect(owner).setEmissions([
				{ blockNumber: (await (await ethers.provider.getBlock()).number) +  5, rate: ethers.utils.parseEther('10') },
			], [
				{ blockNumber: (await (await ethers.provider.getBlock()).number) +  5, rate: 100 },
			]);
			await staker.connect(owner).addPool(mockERC20.address, 100, 50);

			for (let i = 0; i < 4; ++i) {
				ethers.provider.send('evm_mine');
			}

            // Give the signer1 some mockERC20 tokens
            await mockERC20.connect(deployer).transfer(signer1.address, ethers.utils.parseEther("10"));

            // Give staker contract some mockERC20 tokens
            await mockERC20.connect(deployer).transfer(staker.address, ethers.utils.parseEther("1000"));
=======
    // describe("mintFromPool for staker contract for a specific Super1155 group", function () {
    //     it('should purchase using staking points', async function(){
    //         // Configure token group
    //         await super1155.connect(owner).configureGroup(itemGroupId, {
    //             name: 'FUNGIBLE',
    //             supplyType: 1,
    //             supplyData: 10,
    //             itemType: 0,
    //             itemData: 0,
    //             burnType: 1,
    //             burnData: 5
    //         });

    //         // Create Pool of that token group
    //         let latestBlock = await ethers.provider.getBlock(await ethers.provider.getBlockNumber());
    //         await mintShop1155.connect(owner).addPool({
    //             name: "firstPool",
    //             startTime: latestBlock.timestamp,
    //             endTime: latestBlock.timestamp + 60,
    //             purchaseLimit: 3,
    //             singlePurchaseLimit: 2,
    //             requirement: {
    //                 requiredType: 3,
    //                 requiredAsset: [staker.address],
    //                 requiredAmount: 1000, // Required amount of points
    //                 whitelistId: 0,
    //                 requiredId: []
    //                 },
    //                 collection: super1155.address
    //             }, [1], // Groups 1 = FT, 2 = NFT
    //             [0], // NumberOffset 1 = FT, 0 = NFT // FT's are coerced to index 1
    //             [10], // Caps 10 = FT, 5 = NFT
    //             [
    //                 [{ // Price pair for FTs
    //                     assetType: 0,
    //                     asset: staker.address,
    //                     price: 1
    //                 }]
    //             ]);

    //         // Set Emission rate to current block number
    //         await staker.connect(owner).setEmissions([
	// 			{ blockNumber: (await (await ethers.provider.getBlock()).number) +  5, rate: ethers.utils.parseEther('10') },
	// 		], [
	// 			{ blockNumber: (await (await ethers.provider.getBlock()).number) +  5, rate: 100 },
	// 		]);
	// 		await staker.connect(owner).addPool(mockERC20.address, 100, 50);

	// 		for (let i = 0; i < 4; ++i) {
	// 			ethers.provider.send('evm_mine');
	// 		}

    //         // Give the signer1 some mockERC20 tokens
    //         await mockERC20.connect(deployer).transfer(signer1.address, ethers.utils.parseEther("10"));

    //         // Give staker contract some mockERC20 tokens
    //         await mockERC20.connect(deployer).transfer(staker.address, ethers.utils.parseEther("1000"));
>>>>>>> 972dca3d
            
    //         // Signer1 approves staker contract
    //         await mockERC20.connect(signer1).approve(staker.address, ethers.utils.parseEther("10"));
           
    //         // Signer1 deposits the tokens
    //         await staker.connect(signer1).deposit(mockERC20.address, ethers.utils.parseEther("10"));

    //         // Jump forward and travel in time through the portal
    //         for (let i = 0; i < 5; ++i) {
	// 			ethers.provider.send('evm_mine');
	// 		}

    //         await expect((
    //             await staker.connect(owner).getPendingPoints(mockERC20.address, signer1.address)).toString()
    //         ).to.be.equal("500");

    //         let whiteList = {
    //             "0xf39Fd6e51aad88F6F4ce6aB8827279cffFb92266" : 1, 
    //             "0x70997970C51812dc3A010C7d01b50e0d17dc79C8" : 1, 
    //             "0x3C44CdDdB6a900fa2b585dd299e03d12FA4293BC": 1, 
    //             "0x90F79bf6EB2c4f870365E785982E1f101E93b906": 1, 
    //             "0x15d34AAf54267DB7D7c367839AAf71A00a2C6A65": 1, 
    //             "0x9965507D1a55bcC2695C58ba16FB37d819B0A4dc": 1, 
    //             "0x976EA74026E726554dB657fA54763abd0C3a0aa9": 1
    //           }

    //         let whiteListInput = {
    //             whiteListId: 0,
    //             index: getIndex(whiteList, signer1.address),
    //             allowance: whiteList[signer1.address],
    //             node: hash(getIndex(whiteList, signer1.address), signer1.address, whiteList[signer1.address]),
    //             merkleProof: computeMerkleProof(getIndex(whiteList, signer1.address), whiteList),
    //           }
    //         // Signer1 hasn't claimed points
    //         // mintFromPool of mintshop1155 must revert
    //         await expect(
    //             mintShop1155.connect(signer1).mintFromPool(0, 1, 0, 1, 0, whiteListInput)
    //         ).to.be.revertedWith("MintShop1155: you do not have enough required points for this pool");
            
    //         // Jump forward and travel in time through the portal, signer1 must be eligible for the pool now
    //         for (let i = 0; i < 5; ++i) {
	// 			ethers.provider.send('evm_mine');
	// 		}

    //         // Signer1 withdraws his deposits thus receiving points
    //         await staker.connect(signer1).withdraw(mockERC20.address, ethers.utils.parseEther("10"));

    //         await expect(
    //             await staker.connect(signer1).getAvailablePoints(signer1.address)
    //         ).to.be.above("1000");

    //         // Owner of staker contract approves the mintshop1155 to use user points
    //         await staker.connect(owner).approvePointSpender(mintShop1155.address, true);

    //         // Owner of mintshop1155 contract sets a permit for signer1 to mint
    //         await super1155.connect(owner).setPermit(
    //             mintShop1155.address,
    //             UNIVERSAL,
    //             setMintRight,
    //             ethers.constants.MaxUint256
    //         );
            
    //         // Signer1 Successfully mint
    //         await mintShop1155.connect(signer1).mintFromPool(0, 1, 0, 1, 0, whiteListInput);
    //     });
    // });

    describe("sweep, lockSweep", function () {
        it('Reverts: sweep is locked', async function(){
            await mintShop1155.connect(owner).lockSweep();

            await expect(
                mintShop1155.connect(owner).sweep(mockERC20.address, ethers.utils.parseEther("10"), signer1.address)
            ).to.be.revertedWith("Sweep: the sweep function is locked");
        });

        it('should sweep tokens back from mintshop1155 to the user address', async function(){
            await mockERC20.connect(deployer).transfer(signer3.address, ethers.utils.parseEther("10"));

            await mockERC20.connect(signer3).transfer(mintShop1155.address, ethers.utils.parseEther("5"));

            await mintShop1155.connect(owner).sweep(mockERC20.address, ethers.utils.parseEther("5"), signer3.address);

            await expect(
                await mockERC20.balanceOf(signer3.address)
            ).to.be.equal(ethers.utils.parseEther("10"));
        });
    });

    describe("max allocation test", function() {
        it("Shoud revert", async function() {
            let mShop = await this.MintShop1155.deploy(
                deployer.address,
                paymentReceiver.address,
                "4",
<<<<<<< HEAD
                200
=======
                1
>>>>>>> 972dca3d
            );


            let sup = await this.Super1155.deploy(
                owner.address,
                "Super1155142",
                originalUri + "uri2",
                originalUri + "uri2",
                proxyRegistry.address
            );
            await sup.connect(owner).configureGroup(1, {
                name: 'NFT',
                supplyType: 0,
                supplyData: 5,
                itemType: 0,
                itemData: 0,
                burnType: 0,
                burnData: 0
            });

            await sup.connect(owner).setPermit(
                mShop.address,
                UNIVERSAL,
                setMintRight,
                ethers.constants.MaxUint256
            );

            await mShop.setItems([sup.address]);

            // await super1155.setPermit();

            let latestBlock = await ethers.provider.getBlock(await ethers.provider.getBlockNumber());
            console.log()
            await mShop.connect(deployer).addPool({
                name: "maxAllocationTest",
                startTime: latestBlock.timestamp,
                endTime: latestBlock.timestamp + 60,
                purchaseLimit: 100,
                singlePurchaseLimit: 1,
                requirement: {
                    requiredType: 0,
                    requiredAsset: [NULL_ADDRESS],
                    requiredAmount: 1,
                    whitelistId: 0,
                    requiredId: []
                    },
                    collection: sup.address
                }, [1], // Groups 1 = FT, 2 = NFT
                [1], // NumberOffset 1 = FT, 0 = NFT // FT's are coerced to index 1
                [10], // Caps 10 = FT, 5 = NFT
                [
                    [{ // Price pairs for NFTs, 5 NFTs = 5 Prices Pairs
                        assetType: 1,
                        asset: NULL_ADDRESS,
                        price: 1
                    }]
                ]);
                            let whiteList = {
                "0xf39Fd6e51aad88F6F4ce6aB8827279cffFb92266" : 1, 
                "0x70997970C51812dc3A010C7d01b50e0d17dc79C8" : 1, 
                "0x3C44CdDdB6a900fa2b585dd299e03d12FA4293BC": 1, 
                "0x90F79bf6EB2c4f870365E785982E1f101E93b906": 1, 
                "0x15d34AAf54267DB7D7c367839AAf71A00a2C6A65": 1, 
                "0x9965507D1a55bcC2695C58ba16FB37d819B0A4dc": 1, 
                "0x976EA74026E726554dB657fA54763abd0C3a0aa9": 1
              }

            let whiteListInput = {
                whiteListId: 0,
                index: getIndex(whiteList, signer1.address),
                allowance: whiteList[signer1.address],
                node: hash(getIndex(whiteList, signer1.address), signer1.address, whiteList[signer1.address]),
                merkleProof: computeMerkleProof(getIndex(whiteList, signer1.address), whiteList),
              }
                let pools = await mShop.getPools([0], 0);
                console.log(pools[0].items[0].groupId.toString());

                await mShop.connect(signer1).mintFromPool(0, 1, 0, 1, 0, whiteListInput, {value: ethers.utils.parseEther("1")})
                await expect(
                    mShop.connect(signer1).mintFromPool(0, 1, 0, 1, 0, whiteListInput, {value: ethers.utils.parseEther("1")})
                ).to.be.revertedWith("0x0D");
        });
    });

    describe("mintFromPool with whiteList ristrictions", function() {
        beforeEach(async function(){



            // Configure token groups
            await super1155.connect(owner).configureGroup(itemGroupId, {
                name: 'FUNGIBLE',
                supplyType: 1,
                supplyData: 10,
                itemType: 1,
                itemData: 0,
                burnType: 1,
                burnData: 5
            });

            await super1155.connect(owner).configureGroup(itemGroupId2, {
                name: 'NFT',
                supplyType: 0,
                supplyData: 5,
                itemType: 0,
                itemData: 0,
                burnType: 0,
                burnData: 0
            });

            await super1155.connect(owner).configureGroup(itemGroupId2.add(1), {
                name: 'SUPERNFT',
                supplyType: 0,
                supplyData: 5,
                itemType: 0,
                itemData: 0,
                burnType: 0,
                burnData: 0
            });

            await super1155.connect(owner).setPermit(
                mintShop1155.address,
                UNIVERSAL,
                setMintRight,
                ethers.constants.MaxUint256
            );

            // Create Pools
            let latestBlock = await ethers.provider.getBlock(await ethers.provider.getBlockNumber());
            await mintShop1155.connect(owner).addPool({
                name: "firstPool",
                startTime: latestBlock.timestamp,
                endTime: latestBlock.timestamp + 60,
                purchaseLimit: 3,
                singlePurchaseLimit: 2,
                requirement: {
                    requiredType: 0,
                    requiredAsset: [NULL_ADDRESS],
                    requiredAmount: 1,
                    whitelistId: 0,
                    requiredId: []
                    },
                    collection: super1155.address
                }, [1, 2], // Groups 1 = FT, 2 = NFT
                [1, 0], // NumberOffset 1 = FT, 0 = NFT // FT's are coerced to index 1
                [10, 5], // Caps 10 = FT, 5 = NFT
                [
                    [{ // Price pair for FTs
                        assetType: 1,
                        asset: NULL_ADDRESS,
                        price: 1
                    }], 

                    [{ // Price pairs for NFTs, 5 NFTs = 5 Prices Pairs
                        assetType: 1,
                        asset: NULL_ADDRESS,
                        price: 1
                    }, {
                        assetType: 1,
                        asset: NULL_ADDRESS,
                        price: 1
                    }, {
                        assetType: 1,
                        asset: NULL_ADDRESS,
                        price: 1
                    }, {
                        assetType: 1,
                        asset: NULL_ADDRESS,
                        price: 1
                    }, {
                        assetType: 1,
                        asset: NULL_ADDRESS,
                        price: 1
                    }]
                ]);

            latestBlock = await ethers.provider.getBlock(await ethers.provider.getBlockNumber());
            await mintShop1155.connect(owner).addPool({
                name: "secondPool",
                startTime: latestBlock.timestamp + 60,
                endTime: latestBlock.timestamp + 120,
                purchaseLimit: 3,
                singlePurchaseLimit: 1,
                requirement: {
                    requiredType: 0,
                    requiredAsset: [NULL_ADDRESS],
                    requiredAmount: 0,
                    whitelistId: 0,
                    requiredId: []
                    },
                    collection: super1155.address
                }, [1, 2], // Groups 1 = FT, 2 = NFT
                [1, 0], // NumberOffset 1 = FT, 0 = NFT // FT's are coerced to index 1
                [10, 5], // Caps 10 = FT, 5 = NFT
                [
                    [{ // Price pair for FTs
                        assetType: 1,
                        asset: NULL_ADDRESS,
                        price: 1
                    }], 

                    [{ // Price pairs for NFTs, 5 NFTs = 5 Prices Pairs
                        assetType: 1,
                        asset: NULL_ADDRESS,
                        price: 1
                    }, {
                        assetType: 1,
                        asset: NULL_ADDRESS,
                        price: 1
                    }, {
                        assetType: 1,
                        asset: NULL_ADDRESS,
                        price: 1
                    }, {
                        assetType: 1,
                        asset: NULL_ADDRESS,
                        price: 1
                    }, {
                        assetType: 1,
                        asset: NULL_ADDRESS,
                        price: 1
                    }]
                ]);

            // Get the pool
            let pools = await mintShop1155.connect(owner).getPools([0], 0);
            expect(pools[0].config.name).to.be.equal("firstPool");

            let whiteList = {
                "0xf39Fd6e51aad88F6F4ce6aB8827279cffFb92266" : 1, 
                "0x70997970C51812dc3A010C7d01b50e0d17dc79C8" : 1, 
                "0x3C44CdDdB6a900fa2b585dd299e03d12FA4293BC": 1, 
                "0x90F79bf6EB2c4f870365E785982E1f101E93b906": 1, 
                "0x15d34AAf54267DB7D7c367839AAf71A00a2C6A65": 1, 
                "0x9965507D1a55bcC2695C58ba16FB37d819B0A4dc": 1, 
                "0x976EA74026E726554dB657fA54763abd0C3a0aa9": 1
            }
    
            const root = computeRootHash(whiteList);
    
            const whiteListCreate = {
                _accesslistId: 0,
                _merkleRoot: root,
                _startTime: 0,
                _endTime: ethers.constants.MaxUint256,
                _price: ethers.utils.parseEther("100"),
                _token: NULL_ADDRESS
            }

    
            // await mintShop1155.connect(owner).setItems([super1155.address, super1155Second.address]);
            await mintShop1155.connect(owner).addWhiteList(0, [whiteListCreate]);

        });

        it("Shoud revert, user already bought", async function() {
            let whiteList = {
                "0xf39Fd6e51aad88F6F4ce6aB8827279cffFb92266" : 1, 
                "0x70997970C51812dc3A010C7d01b50e0d17dc79C8" : 1, 
                "0x3C44CdDdB6a900fa2b585dd299e03d12FA4293BC": 1, 
                "0x90F79bf6EB2c4f870365E785982E1f101E93b906": 1, 
                "0x15d34AAf54267DB7D7c367839AAf71A00a2C6A65": 1, 
                "0x9965507D1a55bcC2695C58ba16FB37d819B0A4dc": 1, 
                "0x976EA74026E726554dB657fA54763abd0C3a0aa9": 1
              }

            let whiteListInput = {
                whiteListId: 0,
                index: getIndex(whiteList, signer1.address),
                allowance: whiteList[signer1.address],
                node: hash(getIndex(whiteList, signer1.address), signer1.address, whiteList[signer1.address]),
                merkleProof: computeMerkleProof(getIndex(whiteList, signer1.address), whiteList),
              }
                mintShop1155.connect(signer1).mintFromPool(0, 2, 1, 1, 0, whiteListInput, {value: ethers.utils.parseEther("100")})
            await expect(
                mintShop1155.connect(signer1).mintFromPool(0, 2, 1, 1, 0, whiteListInput, {value: ethers.utils.parseEther("100")})
            ).to.be.revertedWith("0x0G");
        })

        it("Shoud revert, user not in whiteList", async function() {
            let whiteList = {
                "0xf39Fd6e51aad88F6F4ce6aB8827279cffFb92266" : 1, 
                "0x70997970C51812dc3A010C7d01b50e0d17dc79C8" : 1, 
                "0x3C44CdDdB6a900fa2b585dd299e03d12FA4293BC": 1, 
                "0x90F79bf6EB2c4f870365E785982E1f101E93b906": 1, 
                "0x15d34AAf54267DB7D7c367839AAf71A00a2C6A65": 1, 
                "0x9965507D1a55bcC2695C58ba16FB37d819B0A4dc": 1, 
                "0x976EA74026E726554dB657fA54763abd0C3a0aa9": 1
              }

            let whiteListInput = {
                whiteListId: 0,
                index: getIndex(whiteList, signer1.address),
                allowance: whiteList[signer1.address],
                node: hash(getIndex(whiteList, signer1.address), signer1.address, whiteList[signer1.address]),
                merkleProof: computeMerkleProof(getIndex(whiteList, signer1.address), whiteList),
              }
            await expect(
                mintShop1155.connect(owner).mintFromPool(1, 2, 1, 1, 0, whiteListInput, {value: ethers.utils.parseEther("1")})
            ).to.be.revertedWith("0x4B");
        })

        it("Shoud revert: sent less than the value on the whitelist", async function() {
            // await ethers.provider.send("evm_increaseTime", [80]);
            // await ethers.provider.send("evm_mine", []);
            let whiteList = {
                "0xf39Fd6e51aad88F6F4ce6aB8827279cffFb92266" : 1, 
                "0x70997970C51812dc3A010C7d01b50e0d17dc79C8" : 1, 
                "0x3C44CdDdB6a900fa2b585dd299e03d12FA4293BC": 1, 
                "0x90F79bf6EB2c4f870365E785982E1f101E93b906": 1, 
                "0x15d34AAf54267DB7D7c367839AAf71A00a2C6A65": 1, 
                "0x9965507D1a55bcC2695C58ba16FB37d819B0A4dc": 1, 
                "0x976EA74026E726554dB657fA54763abd0C3a0aa9": 1
              }

            let whiteListInput = {
                whiteListId: 0,
                index: getIndex(whiteList, signer1.address),
                allowance: whiteList[signer1.address],
                node: hash(getIndex(whiteList, signer1.address), signer1.address, whiteList[signer1.address]),
                merkleProof: computeMerkleProof(getIndex(whiteList, signer1.address), whiteList),
              }
              await expect(
                mintShop1155.connect(signer1).mintFromPool(0, 2, 1, 1, 0, whiteListInput, {value: ethers.utils.parseEther("99")})
            ).to.be.revertedWith("0x9B");
        })

        it("Shoud buy for whitelist price", async function() {
            await ethers.provider.send("evm_increaseTime", [70]);
            await ethers.provider.send("evm_mine", []);
            let whiteList = {
                "0xf39Fd6e51aad88F6F4ce6aB8827279cffFb92266" : 1, 
                "0x70997970C51812dc3A010C7d01b50e0d17dc79C8" : 1, 
                "0x3C44CdDdB6a900fa2b585dd299e03d12FA4293BC": 1, 
                "0x90F79bf6EB2c4f870365E785982E1f101E93b906": 1, 
                "0x15d34AAf54267DB7D7c367839AAf71A00a2C6A65": 1, 
                "0x9965507D1a55bcC2695C58ba16FB37d819B0A4dc": 1, 
                "0x976EA74026E726554dB657fA54763abd0C3a0aa9": 1
              }

            let whiteListInput = {
                whiteListId: 0,
                index: getIndex(whiteList, signer1.address),
                allowance: whiteList[signer1.address],
                node: hash(getIndex(whiteList, signer1.address), signer1.address, whiteList[signer1.address]),
                merkleProof: computeMerkleProof(getIndex(whiteList, signer1.address), whiteList),
              }
            let provider = signer1.provider;
            let balanceBefore = await provider.getBalance(signer1.address);
            console.log(balanceBefore.toString())
            await mintShop1155.connect(signer1).mintFromPool(1, 2, 1, 1, 0, whiteListInput, {value: ethers.utils.parseEther("100")})
            let balanceAfter = await provider.getBalance(signer1.address);
            console.log(balanceAfter.toString())


            console.log(balanceBefore.toString() - balanceAfter.toString());
        })
    });
});<|MERGE_RESOLUTION|>--- conflicted
+++ resolved
@@ -115,12 +115,6 @@
 
         const root = computeRootHash(whiteList);
 
-<<<<<<< HEAD
-        // console.log("ROOT js ", root);
-
-        await mintShop1155.connect(owner).setItems([super1155.address, super1155Second.address]);
-        await mintShop1155.connect(owner).addWhiteList(0, 1, root, 0, ethers.constants.MaxUint256);
-=======
         const whiteListCreate = {
             _accesslistId: 0,
             _merkleRoot: root,
@@ -134,7 +128,6 @@
 
         await mintShop1155.connect(owner).setItems([super1155.address, super1155Second.address]);
         // await mintShop1155.connect(owner).addWhiteList(0, [whiteListCreate]);
->>>>>>> 972dca3d
         
         await staker.transferOwnership(owner.address);
 
@@ -637,11 +630,7 @@
                 requirement: {
                     requiredType: 0,
                     requiredAsset: [NULL_ADDRESS],
-<<<<<<< HEAD
-                    requiredAmount: 1,
-=======
                     requiredAmount: 0,
->>>>>>> 972dca3d
                     whitelistId: 0,
                     requiredId: []
                     },
@@ -743,12 +732,7 @@
               }
 
             await expect(
-                mintShop1155.connect(deployer).mintFromPool(0, 2, 1, 3, 0, whiteListInput)
-<<<<<<< HEAD
-            ).to.be.revertedWith("0x2B");
-=======
-            ).to.be.revertedWith("0x1B");
->>>>>>> 972dca3d
+                mintShop1155.connect(deployer).mintFromPool(0, 2, 1, 3, 0, whiteListInput)).to.be.revertedWith("0x1B");
         });
 
         it('Reverts: mintFromPool assetindex not valid', async function(){
@@ -810,11 +794,7 @@
 
             // Mint from pool
             await expect(
-<<<<<<< HEAD
-                mintShop1155.connect(signer1).mintFromPool(0, 2, 0, 1, 0, whiteListInput)
-=======
                 mintShop1155.connect(signer1).mintFromPool(0, 2, 0, 1, 0, whiteListInput, {value: ethers.utils.parseEther("1")})
->>>>>>> 972dca3d
             ).to.be.revertedWith("0x4B");
         });
 
@@ -844,12 +824,7 @@
                 merkleProof: computeMerkleProof(getIndex(whiteList, signer1.address), whiteList),
               }
             // Mint three times
-<<<<<<< HEAD
-            await mintShop1155.connect(signer1).mintFromPool(0, 2, 0, 1, 0, whiteListInput, {value: ethers.utils.parseEther("1")})
-            await mintShop1155.connect(signer1).mintFromPool(0, 2, 1, 1, 0, whiteListInput, {value: ethers.utils.parseEther("1")})
-            await mintShop1155.connect(signer1).mintFromPool(0, 2, 2, 1, 0, whiteListInput, {value: ethers.utils.parseEther("1")})
-            await mintShop1155.connect(signer1).mintFromPool(0, 2, 2, 1, 0, whiteListInput, {value: ethers.utils.parseEther("1")})
-=======
+
             mintShop1155.connect(signer1).mintFromPool(0, 2, 0, 1, 0, whiteListInput, {value: ethers.utils.parseEther("1")})
             mintShop1155.connect(signer1).mintFromPool(0, 2, 0, 1, 0, whiteListInput, {value: ethers.utils.parseEther("1")})
             mintShop1155.connect(signer1).mintFromPool(0, 2, 0, 1, 0, whiteListInput, {value: ethers.utils.parseEther("1")})
@@ -858,16 +833,12 @@
             // await mintShop1155.connect(signer1).mintFromPool(1, 3, 1, 1, 0, whiteListInput, {value: ethers.utils.parseEther("1")})
             // await mintShop1155.connect(signer1).mintFromPool(1, 3, 1, 1, 0, whiteListInput, {value: ethers.utils.parseEther("1")})
             // await mintShop1155.connect(signer1).mintFromPool(1, 2, 0, 1, 0, whiteListInput, {value: ethers.utils.parseEther("1")})
->>>>>>> 972dca3d
+
 
 
             // Mint again surpassing the purchase limit of the pool
             await expect(
-<<<<<<< HEAD
-                mintShop1155.connect(signer1).mintFromPool(0, 2, 0, 1, 0, whiteListInput,  {value: ethers.utils.parseEther("1")})
-=======
                 mintShop1155.connect(signer1).mintFromPool(0, 2, 0, 1, 0, whiteListInput, {value: ethers.utils.parseEther("1")})
->>>>>>> 972dca3d
             ).to.be.revertedWith("0x5B");
         });
 
@@ -897,83 +868,6 @@
                 merkleProof: computeMerkleProof(getIndex(whiteList, signer1.address), whiteList),
               }
             // Mint four times
-<<<<<<< HEAD
-            await mintShop1155.connect(signer1).mintFromPool(0, 2, 0, 1, 0,whiteListInput, {value: ethers.utils.parseEther("1")})
-            await mintShop1155.connect(signer1).mintFromPool(0, 2, 1, 1, 0,whiteListInput, {value: ethers.utils.parseEther("1")})
-            await mintShop1155.connect(signer1).mintFromPool(0, 2, 2, 1, 0,whiteListInput, {value: ethers.utils.parseEther("1")})
-            await mintShop1155.connect(signer1).mintFromPool(1, 3, 0, 1, 0,whiteListInput, {value: ethers.utils.parseEther("1")})
-
-            // Mint again surpassing the global purchase limit
-            await expect(
-                mintShop1155.connect(signer1).mintFromPool(1, 3, 1, 1, 0,whiteListInput, {value: ethers.utils.parseEther("1")})
-            ).to.be.revertedWith("0x5B");
-        });
-
-        it('Reverts: mintFromPool not whitelisted in the pool', async function(){
-            // Give the Shop permit to mint items in Super1155 contract
-            await super1155.connect(owner).setPermit(
-                mintShop1155.address,
-                UNIVERSAL,
-                setMintRight,
-                ethers.constants.MaxUint256
-            );
-
-        await mintShop1155.connect(owner).addWhiteList(1, 2, root, 0, ethers.constants.MaxUint256);
-
-
-            // Create whitelist with deployer's address in it
-            // await mintShop1155.connect(owner).addWhitelist({
-            //     expiryTime: ethers.constants.MaxUint256,
-            //     isActive: false,
-            //     addresses: [deployer.address]
-            // });
-
-            // Set the whitelist status to active
-            // await mintShop1155.connect(owner).setWhitelistActive(1, true);
-
-            // Update the pool from beforeEach to include whitelist
-            let latestBlock = await ethers.provider.getBlock(await ethers.provider.getBlockNumber());
-            await mintShop1155.connect(owner).updatePool(1, {
-                name: "secondPool",
-                startTime: latestBlock.timestamp,
-                endTime: latestBlock.timestamp + 60,
-                purchaseLimit: 2,
-                singlePurchaseLimit: 1,
-                requirement: {
-                    requiredType: 0,
-                    requiredAsset: [NULL_ADDRESS],
-                    requiredAmount: 1,
-                    whitelistId: 2,
-                    requiredId: []
-                    },
-                    collection: super1155.address
-                }, [3], // Group
-                [0], // NumberOffset
-                [2], // Caps
-                [
-                    [{ // Price pairs
-                        assetType: 1,
-                        asset: NULL_ADDRESS,
-                        price: 1
-                    }, {
-                        assetType: 1,
-                        asset: NULL_ADDRESS,
-                        price: 1
-                    }]
-                ]);
-                let whiteListAddresses = [deployer.address, owner.address, paymentReceiver.address, proxyRegistryOwner.address,signer1.address, signer2.address];
-
-                let whiteListInput = {
-                    index: 1,
-                    node: "0x66bec8af3e1db24c080f949a93ecca4f99c46c7afb08389d93b59e5f73514c75",
-                    merkleProof: computeMerkleProof(1, whiteListAddresses)
-                };
-            // Mint
-            await expect(
-                mintShop1155.connect(owner).mintFromPool(1, 3, 0, 1, 0, whiteListInput, {value: ethers.utils.parseEther("1")})
-            ).to.be.revertedWith("Invalid Proof.");
-        });
-=======
             mintShop1155.connect(signer1).mintFromPool(0, 2, 0, 1, 0, whiteListInput, {value: ethers.utils.parseEther("1")})
             mintShop1155.connect(signer1).mintFromPool(0, 2, 0, 1, 0, whiteListInput, {value: ethers.utils.parseEther("1")})
             mintShop1155.connect(signer1).mintFromPool(0, 2, 0, 1, 0, whiteListInput, {value: ethers.utils.parseEther("1")})
@@ -1053,7 +947,6 @@
         //         mintShop1155.connect(owner).mintFromPool(1, 3, 0, 1, 0, whiteListInput, {value: ethers.utils.parseEther("1")})
         //     ).to.be.revertedWith("Invalid Proof.");
         // });
->>>>>>> 972dca3d
 
         it('Reverts: mintFromPool not enough items available for purchase', async function(){
             // Give the Shop permit to mint items in Super1155 contract
@@ -1394,65 +1287,7 @@
         });
     });
 
-<<<<<<< HEAD
-    describe("mintFromPool for staker contract for a specific Super1155 group", function () {
-        it('should purchase using staking points', async function(){
-            // Configure token group
-            await super1155.connect(owner).configureGroup(itemGroupId, {
-                name: 'FUNGIBLE',
-                supplyType: 1,
-                supplyData: 10,
-                itemType: 0,
-                itemData: 0,
-                burnType: 1,
-                burnData: 5
-            });
-
-            // Create Pool of that token group
-            let latestBlock = await ethers.provider.getBlock(await ethers.provider.getBlockNumber());
-            await mintShop1155.connect(owner).addPool({
-                name: "firstPool",
-                startTime: latestBlock.timestamp,
-                endTime: latestBlock.timestamp + 60,
-                purchaseLimit: 3,
-                singlePurchaseLimit: 2,
-                requirement: {
-                    requiredType: 3,
-                    requiredAsset: [staker.address],
-                    requiredAmount: 1000, // Required amount of points
-                    whitelistId: 0,
-                    requiredId: []
-                    },
-                    collection: super1155.address
-                }, [1], // Groups 1 = FT, 2 = NFT
-                [0], // NumberOffset 1 = FT, 0 = NFT // FT's are coerced to index 1
-                [10], // Caps 10 = FT, 5 = NFT
-                [
-                    [{ // Price pair for FTs
-                        assetType: 0,
-                        asset: staker.address,
-                        price: 1
-                    }]
-                ]);
-
-            // Set Emission rate to current block number
-            await staker.connect(owner).setEmissions([
-				{ blockNumber: (await (await ethers.provider.getBlock()).number) +  5, rate: ethers.utils.parseEther('10') },
-			], [
-				{ blockNumber: (await (await ethers.provider.getBlock()).number) +  5, rate: 100 },
-			]);
-			await staker.connect(owner).addPool(mockERC20.address, 100, 50);
-
-			for (let i = 0; i < 4; ++i) {
-				ethers.provider.send('evm_mine');
-			}
-
-            // Give the signer1 some mockERC20 tokens
-            await mockERC20.connect(deployer).transfer(signer1.address, ethers.utils.parseEther("10"));
-
-            // Give staker contract some mockERC20 tokens
-            await mockERC20.connect(deployer).transfer(staker.address, ethers.utils.parseEther("1000"));
-=======
+
     // describe("mintFromPool for staker contract for a specific Super1155 group", function () {
     //     it('should purchase using staking points', async function(){
     //         // Configure token group
@@ -1510,7 +1345,6 @@
 
     //         // Give staker contract some mockERC20 tokens
     //         await mockERC20.connect(deployer).transfer(staker.address, ethers.utils.parseEther("1000"));
->>>>>>> 972dca3d
             
     //         // Signer1 approves staker contract
     //         await mockERC20.connect(signer1).approve(staker.address, ethers.utils.parseEther("10"));
@@ -1606,11 +1440,7 @@
                 deployer.address,
                 paymentReceiver.address,
                 "4",
-<<<<<<< HEAD
-                200
-=======
                 1
->>>>>>> 972dca3d
             );
 
 
