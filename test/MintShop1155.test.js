--- conflicted
+++ resolved
@@ -1,11 +1,7 @@
 const { expect } = require('chai');
 const { BigNumber } = require('ethers');
-<<<<<<< HEAD
 // const { getMerkleTree, hash, expandLeaves, getLeaves, computeRootHash, computeMerkleProof, reduceMerkleBranches} = require('./MerkleUtils');
 const { mnemonicToSeed, keccak256 } = require('ethers/lib/utils');
-=======
-const { mnemonicToSeed } = require('ethers/lib/utils');
->>>>>>> 175c4d82
 // const { ethers } = require('hardhat');
 const Web3 = require('web3');
 const crypto = require('crypto')
@@ -107,16 +103,7 @@
             "firstStaker",
             mockERC20.address
         );
-<<<<<<< HEAD
         let whiteListAddresses = [deployer.address, owner.address, paymentReceiver.address, proxyRegistryOwner.address, signer1.address, signer2.address];
-=======
-
-        Item721 = await ethers.getContractFactory("Super721");
-
-        item721 = await Item721.deploy(owner.address, "TEST721", "SYM", "uri", NULL_ADDRESS);
-
-        // await mintShop1155.connect(deployer)._transferOwnership(owner.address);
->>>>>>> 175c4d82
         
         let tree = getMerkleTree(whiteListAddresses);
 
@@ -1255,12 +1242,7 @@
             let mShop = await this.MintShop1155.deploy(
                 deployer.address,
                 paymentReceiver.address,
-<<<<<<< HEAD
                 "4"
-=======
-                "4",
-                1
->>>>>>> 175c4d82
             );
 
 
@@ -1316,7 +1298,6 @@
                         price: 1
                     }]
                 ]);
-<<<<<<< HEAD
                 let whiteListAddresses = [deployer.address, owner.address, paymentReceiver.address, proxyRegistryOwner.address,signer1.address, signer2.address];
 
             let whiteListInput = {
@@ -1434,205 +1415,4 @@
     output.forEach(function(leaf) {
         leaves.push(leaf);
     });
-}
-=======
-
-                let pools = await mShop.getPools([0], 0);
-                console.log(pools[0].items[0].groupId.toString());
-
-                await mShop.connect(signer1).mintFromPool(0, 1, 0, 1, 0, {value: ethers.utils.parseEther("1")})
-
-                await expect(
-                    mShop.connect(signer1).mintFromPool(0, 1, 0, 1, 0, {value: ethers.utils.parseEther("1")})
-                ).to.be.revertedWith("0x0D");
-        });
-    });
-
-
-    describe("721 restrictions", async function() { 
-            it("Shoud revert", async function() {
-                let Item721 = await ethers.getContractFactory("Super721");
-                let itemGroupId = ethers.BigNumber.from(1);
-                let shiftedItemGroupId = itemGroupId.shl(128);
-                let item721 = await Item721.deploy(owner.address, "TEST721", "SYM", "uri", NULL_ADDRESS);
-
-                let configRigth = await item721.CONFIGURE_GROUP();
-
-                await item721.connect(owner).setPermit(
-                    owner.address,
-                    UNIVERSAL,
-                    configRigth,
-                    ethers.constants.MaxUint256
-                );
-
-                await item721.connect(owner).configureGroup(shiftedItemGroupId, {
-                    name: 'NFT',
-                    supplyType: 0,
-                    supplyData: 20000,
-                    burnType: 1,
-                    burnData: 100
-                });
-
-                let mShop = await this.MintShop1155.deploy(
-                    deployer.address,
-                    paymentReceiver.address,
-                    "4",
-                    1
-                );
-
-
-                let sup = await this.Super1155.deploy(
-                    owner.address,
-                    "Super1155142",
-                    originalUri + "uri2",
-                    proxyRegistry.address
-                );
-                await sup.connect(owner).configureGroup(1, {
-                    name: 'NFT',
-                    supplyType: 0,
-                    supplyData: 5,
-                    itemType: 0,
-                    itemData: 0,
-                    burnType: 0,
-                    burnData: 0
-                });
-
-                await sup.connect(owner).setPermit(
-                    mShop.address,
-                    UNIVERSAL,
-                    setMintRight,
-                    ethers.constants.MaxUint256
-                );
-
-                await mShop.setItems([sup.address]);
-
-                // await super1155.setPermit();
-
-                let latestBlock = await ethers.provider.getBlock(await ethers.provider.getBlockNumber());
-                console.log()
-                await mShop.connect(deployer).addPool({
-                    name: "maxAllocationTest",
-                    startTime: latestBlock.timestamp,
-                    endTime: latestBlock.timestamp + 60,
-                    purchaseLimit: 100,
-                    singlePurchaseLimit: 1,
-                    requirement: {
-                        requiredType: 4,
-                        requiredAsset: item721.address,
-                        requiredAmount: 1,
-                        whitelistId: 0
-                        },
-                        collection: sup.address
-                    }, [1], // Groups 1 = FT, 2 = NFT
-                    [1], // NumberOffset 1 = FT, 0 = NFT // FT's are coerced to index 1
-                    [10], // Caps 10 = FT, 5 = NFT
-                    [
-                        [{ // Price pairs for NFTs, 5 NFTs = 5 Prices Pairs
-                            assetType: 1,
-                            asset: NULL_ADDRESS,
-                            price: 1
-                        }]
-                    ]);
-                        await expect(
-                            mShop.connect(signer1).mintFromPool(0, 1, 0, 1, 0, {value: ethers.utils.parseEther("1")})
-                        ).to.be.revertedWith("0x8B");
-            });
-
-            it("Shoud not revert", async function() {
-                let Item721 = await ethers.getContractFactory("Super721");
-                
-                let item721 = await Item721.deploy(owner.address, "TEST721", "SYM", "uri", NULL_ADDRESS);
-
-                let configRigth = await item721.CONFIGURE_GROUP();
-                let itemGroupId = ethers.BigNumber.from(2);
-                let shiftedItemGroupId = itemGroupId.shl(128);
-
-                await item721.connect(owner).setPermit(
-                    owner.address,
-                    UNIVERSAL,
-                    configRigth,
-                    ethers.constants.MaxUint256
-                );
-
-                await item721.connect(owner).configureGroup(itemGroupId, {
-                    name: 'NFT',
-                    supplyType: 0,
-                    supplyData: 20000,
-                    burnType: 1,
-                    burnData: 100
-                });
-
-
-                let mShop = await this.MintShop1155.deploy(
-                    deployer.address,
-                    paymentReceiver.address,
-                    "4",
-                    1
-                );
-
-               
-
-
-                let sup = await this.Super1155.deploy(
-                    owner.address,
-                    "Super1155142",
-                    originalUri + "uri2",
-                    proxyRegistry.address
-                );
-                await sup.connect(owner).configureGroup(1, {
-                    name: 'NFT',
-                    supplyType: 0,
-                    supplyData: 5,
-                    itemType: 0,
-                    itemData: 0,
-                    burnType: 0,
-                    burnData: 0
-                });
-
-                await sup.connect(owner).setPermit(
-                    mShop.address,
-                    UNIVERSAL,
-                    setMintRight,
-                    ethers.constants.MaxUint256
-                );
-
-                await mShop.setItems([sup.address]);
-
-                // await super1155.setPermit();
-
-                let latestBlock = await ethers.provider.getBlock(await ethers.provider.getBlockNumber());
-                await mShop.connect(deployer).addPool({
-                    name: "maxAllocationTest",
-                    startTime: latestBlock.timestamp,
-                    endTime: latestBlock.timestamp + 60,
-                    purchaseLimit: 100,
-                    singlePurchaseLimit: 1,
-                    requirement: {
-                        requiredType: 4,
-                        requiredAsset: item721.address,
-                        requiredAmount: 1,
-                        whitelistId: 0
-                        },
-                        collection: sup.address
-                    }, [1], // Groups 1 = FT, 2 = NFT
-                    [1], // NumberOffset 1 = FT, 0 = NFT // FT's are coerced to index 1
-                    [10], // Caps 10 = FT, 5 = NFT
-                    [
-                        [{ // Price pairs for NFTs, 5 NFTs = 5 Prices Pairs
-                            assetType: 1,
-                            asset: NULL_ADDRESS,
-                            price: 1
-                        }]
-                    ]);
-                        await item721.connect(owner).mintBatch(
-                            signer1.address,
-                            [shiftedItemGroupId],
-                            ethers.utils.id('a')
-                        );
-
-                        mShop.connect(signer1).mintFromPool(0, 1, 0, 1, 0, {value: ethers.utils.parseEther("1")})
-                    });
-
-    });
-});
->>>>>>> 175c4d82
+}