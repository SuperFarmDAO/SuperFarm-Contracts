const { expect } = require('chai');
const { BigNumber} = require('ethers');

import {getIndex, computeMerkleProof, computeRootHash, hash} from "./utils.js";

const NULL_ADDRESS = '0x0000000000000000000000000000000000000000';

const DATA = "0x02";

///////////////////////////////////////////////////////////
// SEE https://hardhat.org/tutorial/testing-contracts.html
// FOR HELP WRITING TESTS
// USE https://github.com/gnosis/mock-contract FOR HELP
// WITH MOCK CONTRACT
///////////////////////////////////////////////////////////

// Start test block
describe('===MintShop1155, PermitControl, Sweepable===', function () {
    let tree;
    let deployer, owner, paymentReceiver, proxyRegistryOwner, signer1, signer2, signer3;
    let UNIVERSAL,
        MANAGER,
        zeroRight,

        setSweepRight, 
        setLockSweepRight,

        setPaymentReceiverRight,
        setLockPaymentReceiverRight,
        setUpdateGlobalLimitRight,
        setLockGlobalLimitRight,
        setWhiteListRight,
        setPoolRight,

        setMintRight;

    let mintShop1155;
    let super1155;
    let super1155Second;
    let mockERC20;
    let staker;
    let proxyRegistry;
    const originalUri = "://ipfs/uri/{id}";
    let itemGroupId = ethers.BigNumber.from(1);
    let shiftedItemGroupId = itemGroupId.shl(128);
    let itemGroupId2 = ethers.BigNumber.from(2);
    let shiftedItemGroupId2 = itemGroupId2.shl(128);
    let item721, Item721;
    let MINT721;

    before(async function () {
        this.MintShop1155 = await ethers.getContractFactory("MintShop1155");
        this.MockERC20 = await ethers.getContractFactory("MockERC20");
        this.Staker = await ethers.getContractFactory("Staker");
        this.ProxyRegistry = await ethers.getContractFactory("ProxyRegistry");
        this.Super1155 = await ethers.getContractFactory("Super1155");
        // this.Item721 = await ethers.getContractFactory("Super721");
    });

    beforeEach(async function () {
        [deployer, owner, paymentReceiver, proxyRegistryOwner, signer1, signer2, signer3] = await ethers.getSigners();
        // console.log(deployer.address, owner.address, paymentReceiver.address, proxyRegistryOwner.address, signer1.address, signer2.address, signer3.address)
        // [deployer, owner, paymentReceiver, signer1, signer2, signer3] = await ethers.getSigners();


        proxyRegistry = await this.ProxyRegistry.deploy();
        await proxyRegistry.deployed();
        await proxyRegistry.transferOwnership(proxyRegistryOwner.address);

        super1155 = await this.Super1155.deploy(
            owner.address,
            "Super1155",
            originalUri,
            originalUri,
            proxyRegistry.address
        );

        // await super1155._transferOwnership(owner.address);
        super1155Second = await this.Super1155.deploy(
            owner.address,
            "Super1155142",
            originalUri + "uri2",
            originalUri + "uri2",
            proxyRegistry.address
        );
        await super1155.deployed();
        // await super1155Second._transferOwnership(owner.address);

        mintShop1155 = await this.MintShop1155.deploy(
            owner.address,
            paymentReceiver.address,
            4,
            200
        );
        await mintShop1155.deployed();

        mockERC20 = await this.MockERC20.deploy();
        await mockERC20.deployed();

        staker = await this.Staker.deploy(
            "firstStaker",
            mockERC20.address
        );
        let whiteList = {
            "0xf39Fd6e51aad88F6F4ce6aB8827279cffFb92266" : 1, 
            "0x70997970C51812dc3A010C7d01b50e0d17dc79C8" : 1, 
            "0x3C44CdDdB6a900fa2b585dd299e03d12FA4293BC": 1, 
            "0x90F79bf6EB2c4f870365E785982E1f101E93b906": 1, 
            "0x15d34AAf54267DB7D7c367839AAf71A00a2C6A65": 1, 
            "0x9965507D1a55bcC2695C58ba16FB37d819B0A4dc": 1, 
            "0x976EA74026E726554dB657fA54763abd0C3a0aa9": 1
        }
        
        // let tree = getMerkleTree(whiteListAddresses);

        const root = computeRootHash(whiteList);

        const whiteListCreate = {
            _accesslistId: 0,
            _merkleRoot: root,
            _startTime: 0,
            _endTime: ethers.constants.MaxUint256,
            _price: ethers.utils.parseEther("0.001"),
            _token: NULL_ADDRESS
        }

        // console.log("ROOT js ", root);

        await mintShop1155.connect(owner).setItems([super1155.address, super1155Second.address]);
        // await mintShop1155.connect(owner).addWhiteList(0, [whiteListCreate]);
        
        await staker.transferOwnership(owner.address);

        UNIVERSAL = await mintShop1155.UNIVERSAL();
        MANAGER = await mintShop1155.MANAGER();
        zeroRight = await mintShop1155.ZERO_RIGHT();
        // MINT721 = await item721.MINT();

        setSweepRight = await mintShop1155.SWEEP();
        setLockSweepRight = await mintShop1155.LOCK_SWEEP();

        setPaymentReceiverRight = await mintShop1155.SET_PAYMENT_RECEIVER();
        setLockPaymentReceiverRight = await mintShop1155.LOCK_PAYMENT_RECEIVER();
        setUpdateGlobalLimitRight = await mintShop1155.UPDATE_GLOBAL_LIMIT();
        setLockGlobalLimitRight = await mintShop1155.LOCK_GLOBAL_LIMIT();
        setWhiteListRight = await mintShop1155.WHITELIST();
        setPoolRight = await mintShop1155.POOL();

        setMintRight = await super1155.MINT();
    });


    // Test cases

    //////////////////////////////
    //       Constructor
    //////////////////////////////
    describe("Constructor", function () {
        it('should initialize values as expected', async function () {
            // expect(await mintShop1155.owner()).to.equal(owner.address);
            // expect(await mintShop1155.item()).to.equal(super1155.address);
            expect(await mintShop1155.paymentReceiver()).to.equal(paymentReceiver.address);
            expect(await mintShop1155.globalPurchaseLimit()).to.equal("4");
        });

        it('should deploy a new instance where deployer is the owner', async function () {
            let mintShop1155v2 = await this.MintShop1155.deploy(
                deployer.address,
                paymentReceiver.address,
                "4",
                1
            );
            await super1155.deployed();

            // await mintShop1155v2._transferOwnership(deployer.address);

            expect(await mintShop1155v2.owner()).to.equal(deployer.address);
            // expect(await mintShop1155v2.item()).to.equal(super1155.address);
            expect(await mintShop1155v2.paymentReceiver()).to.equal(paymentReceiver.address);
            expect(await mintShop1155v2.globalPurchaseLimit()).to.equal("4");
        });
    });

    describe("version", function () {
        it('should return the correct version', async function(){
            expect(await mintShop1155.version()).to.equal(1)
        });
    });

    describe("updatePaymentReceiver", function () {
        it('Reverts: payment receiver address is locked', async function(){
            await mintShop1155.connect(owner).lockPaymentReceiver();
            await expect(
                mintShop1155.connect(owner).updatePaymentReceiver(owner.address)
            ).to.be.revertedWith("XXX");
        });

        it('Reverts: no valid permit', async function(){
            await expect(
                mintShop1155.connect(deployer).updatePaymentReceiver(owner.address)
            ).to.be.revertedWith("P1");
        });

        it('Reverts: setting manager for Zero address', async function(){
            let input = {
                types: ["address"],
                values: [deployer.address]
            }

            await expect(
                mintShop1155.connect(owner).setManagerRight(zeroRight, ethers.utils.defaultAbiCoder.encode(input.types, input.values))
            ).to.be.revertedWith("P3");
        });

        it('should test PermitControl to set a manager who can further create permits to update payment receiver', async function(){
            // Declare a rights relationship for manager => payment
            await mintShop1155.connect(owner).setManagerRight(setPaymentReceiverRight, MANAGER);

            // Give a manager a permit
            await mintShop1155.connect(owner).setPermit(
                deployer.address,
                UNIVERSAL,
                MANAGER,
                ethers.constants.MaxUint256
            );
            
            // Give a manager a payment permit
            await mintShop1155.connect(owner).setPermit(
                deployer.address,
                UNIVERSAL,
                setPaymentReceiverRight,
                ethers.constants.MaxUint256
            );

            // That manager creates a further permit for signer1 to update payment
            await mintShop1155.connect(deployer).setPermit(
                signer1.address,
                UNIVERSAL,
                setPaymentReceiverRight,
                ethers.constants.MaxUint256
            );
             
            await mintShop1155.connect(signer1).updatePaymentReceiver(owner.address);
            expect(await mintShop1155.paymentReceiver()).to.equal(owner.address);

            await mintShop1155.connect(signer1).updatePaymentReceiver(paymentReceiver.address);
            expect(await mintShop1155.paymentReceiver()).to.equal(paymentReceiver.address);
        });
    });

    describe("updateGlobalPurchaseLimit", function () {
        it('Reverts: global purchase limit is locked', async function(){
            await mintShop1155.connect(owner).lockGlobalPurchaseLimit();

            await expect(
                mintShop1155.connect(owner).updateGlobalPurchaseLimit("6")
            ).to.be.revertedWith("0x0A");
        });

        it('should update global purchase limit', async function(){
            await mintShop1155.connect(owner).updateGlobalPurchaseLimit("6");
        });
    });
    describe("updatePool, addPool, getPools", function () {
        beforeEach(async function(){
            // Configure token groups
            await super1155.connect(owner).configureGroup(itemGroupId, {
                name: 'FUNGIBLE',
                supplyType: 1,
                supplyData: 10,
                itemType: 1,
                itemData: 0,
                burnType: 1,
                burnData: 5
            });

            await super1155.connect(owner).configureGroup(itemGroupId2, {
                name: 'NONFUNGIBLE',
                supplyType: 0,
                supplyData: 1,
                itemType: 0,
                itemData: 0,
                burnType: 0,
                burnData: 0
            });

            await super1155Second.connect(owner).configureGroup(itemGroupId2, {
                name: 'NONFUNGIBLE',
                supplyType: 0,
                supplyData: 1,
                itemType: 0,
                itemData: 0,
                burnType: 0,
                burnData: 0
            });

            await super1155Second.connect(owner).configureGroup(itemGroupId2, {
                name: 'NONFUNGIBLE',
                supplyType: 0,
                supplyData: 1,
                itemType: 0,
                itemData: 0,
                burnType: 0,
                burnData: 0
            });
        });

        it('Reverts: updatePool a non-existent pool', async function(){
            // Updating a pool with non-existent pool id
            let latestBlock = await ethers.provider.getBlock(await ethers.provider.getBlockNumber());
            await expect(mintShop1155.connect(owner).updatePool(1, {
                name: "firstPool",
                startTime: latestBlock.timestamp,
                endTime: latestBlock.timestamp + 60,
                purchaseLimit: 5,
                singlePurchaseLimit: 2,
                requirement: {
                    requiredType: 0,
                    requiredAsset: [NULL_ADDRESS],
                    requiredAmount: 1,
                    whitelistId: 1,
                    requiredId: []
                },
                collection: super1155.address
            }, [1], [1], [1], [[{
                assetType: 1,
                asset: NULL_ADDRESS,
                price: 1
            }]])).to.be.revertedWith("0x1A");
        });

        it('Reverts: updatePool end time preceeds start time', async function(){
            // Updating a pool with endTime preceeding startTime
            let latestBlock = await ethers.provider.getBlock(await ethers.provider.getBlockNumber());
            await expect(mintShop1155.connect(owner).updatePool(0, {
                name: "firstPool",
                startTime: latestBlock.timestamp,
                endTime: latestBlock.timestamp - 60,
                purchaseLimit: 5,
                singlePurchaseLimit: 2,
                requirement: {
                    requiredType: 0,
                    requiredAsset: [NULL_ADDRESS],
                    requiredAmount: 1,
                    whitelistId: 1,
                    requiredId: []
                },
                collection: super1155.address
            }, [1], [1], [1], [[{
                assetType: 1,
                asset: NULL_ADDRESS,
                price: 1
            }]])).to.be.revertedWith("0x1A");
        });

        it('Reverts: updatePool no item groups included', async function(){
            // Updating a pool with 0 groups
            let latestBlock = await ethers.provider.getBlock(await ethers.provider.getBlockNumber());
            await expect(mintShop1155.connect(owner).updatePool(0, {
                name: "firstPool",
                startTime: latestBlock.timestamp,
                endTime: latestBlock.timestamp + 60,
                purchaseLimit: 5,
                singlePurchaseLimit: 2,
                requirement: {
                    requiredType: 0,
                    requiredAsset: [NULL_ADDRESS],
                    requiredAmount: 1,
                    whitelistId: 1,
                    requiredId: []
                },
                collection: super1155.address
            }, [], [1], [1], [[{
                assetType: 1,
                asset: NULL_ADDRESS,
                price: 1
            }]])).to.be.revertedWith("0x1A");
        });

        it('Reverts: updatePool groups and offsets length mismatch', async function(){
            // Updating a pool with groups and offsets length mismatch
            let latestBlock = await ethers.provider.getBlock(await ethers.provider.getBlockNumber());
            await expect(mintShop1155.connect(owner).updatePool(0, {
                name: "firstPool",
                startTime: latestBlock.timestamp,
                endTime: latestBlock.timestamp + 60,
                purchaseLimit: 5,
                singlePurchaseLimit: 2,
                requirement: {
                    requiredType: 0,
                    requiredAsset: [NULL_ADDRESS],
                    requiredAmount: 1,
                    whitelistId: 1,
                    requiredId: []
                },
                collection: super1155.address
            }, [1], [1, 2], [1], [[{
                assetType: 1,
                asset: NULL_ADDRESS,
                price: 1
            }]])).to.be.revertedWith("0x4A");
        });

        it('Reverts: updatePool groups and caps length mismatch', async function(){
            // Updating a pool with groups and caps length mismatch
            let latestBlock = await ethers.provider.getBlock(await ethers.provider.getBlockNumber());
            await expect(mintShop1155.connect(owner).updatePool(0, {
                name: "firstPool",
                startTime: latestBlock.timestamp,
                endTime: latestBlock.timestamp + 60,
                purchaseLimit: 5,
                singlePurchaseLimit: 2,
                requirement: {
                    requiredType: 0,
                    requiredAsset: [NULL_ADDRESS],
                    requiredAmount: 1,
                    whitelistId: 1,
                    requiredId: []
                },
                collection: super1155.address
            }, [1], [1], [1, 2], [[{
                assetType: 1,
                asset: NULL_ADDRESS,
                price: 1
            }]])).to.be.revertedWith("0x4A");
        });

        it('Reverts: updatePool groups and prices length mismatch', async function(){
            // Updating a pool with groups and prices length mismatch
            let latestBlock = await ethers.provider.getBlock(await ethers.provider.getBlockNumber());
            await expect(mintShop1155.connect(owner).updatePool(0, {
                name: "firstPool",
                startTime: latestBlock.timestamp,
                endTime: latestBlock.timestamp + 60,
                purchaseLimit: 5,
                singlePurchaseLimit: 2,
                requirement: {
                    requiredType: 0,
                    requiredAsset: [NULL_ADDRESS],
                    requiredAmount: 1,
                    whitelistId: 1,
                    requiredId: []
                },
                collection: super1155.address
            }, [1, 2], [1, 2], [1, 2], [[{
                assetType: 1,
                asset: NULL_ADDRESS,
                price: 1
            }]])).to.be.revertedWith("0x4A");
        });

        it('Reverts: updatePool no mintable amount', async function(){
            // Updating a pool with no mintable amount
            let latestBlock = await ethers.provider.getBlock(await ethers.provider.getBlockNumber());
            await expect(mintShop1155.connect(owner).updatePool(0, {
                name: "firstPool",
                startTime: latestBlock.timestamp,
                endTime: latestBlock.timestamp + 60,
                purchaseLimit: 5,
                singlePurchaseLimit: 2,
                requirement: {
                    requiredType: 0,
                    requiredAsset: [NULL_ADDRESS],
                    requiredAmount: 1,
                    whitelistId: 1,
                    requiredId: []
                },
                collection: super1155.address
            }, [1], [1], [0], [[{
                assetType: 1,
                asset: NULL_ADDRESS,
                price: 1
            }]])).to.be.revertedWith("0x5A");
        });

        it('should add a pool, update it, get the pool', async function(){
            // Creating a pool
            let latestBlock = await ethers.provider.getBlock(await ethers.provider.getBlockNumber());
            await mintShop1155.connect(owner).addPool({
                name: "firstPool",
                startTime: latestBlock.timestamp,
                endTime: latestBlock.timestamp + 60,
                purchaseLimit: 5,
                singlePurchaseLimit: 2,
                requirement: {
                    requiredType: 0,
                    requiredAsset: [NULL_ADDRESS],
                    requiredAmount: 1,
                    whitelistId: 1,
                    requiredId: []
                },
                collection: super1155.address
            }, [1, 2], [1, 1], [10, 1], [[{
                assetType: 1,
                asset: NULL_ADDRESS,
                price: 1
            }], [{
                assetType: 1,
                asset: NULL_ADDRESS,
                price: 1
            }]]);

            // Updating the purchase limit to 1
            latestBlock = await ethers.provider.getBlock(await ethers.provider.getBlockNumber());
            await mintShop1155.connect(owner).updatePool(0, {
                name: "firstPool",
                startTime: latestBlock.timestamp,
                endTime: latestBlock.timestamp + 60,
                purchaseLimit: 1,
                singlePurchaseLimit: 2,
                requirement: {
                    requiredType: 0,
                    requiredAsset: [NULL_ADDRESS],
                    requiredAmount: 1,
                    whitelistId: 1,
                    requiredId: []
                },
                collection: super1155.address
            }, [1, 2], [1, 1], [10, 1], [[{
                assetType: 1,
                asset: NULL_ADDRESS,
                price: 1
            }], [{
                assetType: 1,
                asset: NULL_ADDRESS,
                price: 1
            }]]);

            //Get the pool
            let pools = await mintShop1155.connect(owner).getPools([0], 0);

            expect(pools[0].config.name).to.be.equal("firstPool");
        });

        // it("CHECK REQ", async function() {
        //     let res = await mintShop1155.checkRequirments("0");
        //     console.log(res);
        // });
    });

    describe("mintFromPool, getPoolsWithAddress, getPurchaseCounts", function () {
        beforeEach(async function(){
            // Configure token groups
            await super1155.connect(owner).configureGroup(itemGroupId, {
                name: 'FUNGIBLE',
                supplyType: 1,
                supplyData: 10,
                itemType: 1,
                itemData: 0,
                burnType: 1,
                burnData: 5
            });

            await super1155.connect(owner).configureGroup(itemGroupId2, {
                name: 'NFT',
                supplyType: 0,
                supplyData: 5,
                itemType: 0,
                itemData: 0,
                burnType: 0,
                burnData: 0
            });

            await super1155.connect(owner).configureGroup(itemGroupId2.add(1), {
                name: 'SUPERNFT',
                supplyType: 0,
                supplyData: 5,
                itemType: 0,
                itemData: 0,
                burnType: 0,
                burnData: 0
            });

            // Create Pools
            let latestBlock = await ethers.provider.getBlock(await ethers.provider.getBlockNumber());
            await mintShop1155.connect(owner).addPool({
                name: "firstPool",
                startTime: latestBlock.timestamp,
                endTime: latestBlock.timestamp + 60,
                purchaseLimit: 3,
                singlePurchaseLimit: 2,
                requirement: {
                    requiredType: 0,
                    requiredAsset: [NULL_ADDRESS],
                    requiredAmount: 1,
<<<<<<< HEAD
                    
=======
                    whitelistId: 0,
>>>>>>> 1d1f7833
                    requiredId: []
                    },
                    collection: super1155.address
                }, [1, 2], // Groups 1 = FT, 2 = NFT
                [1, 0], // NumberOffset 1 = FT, 0 = NFT // FT's are coerced to index 1
                [10, 5], // Caps 10 = FT, 5 = NFT
                [
                    [{ // Price pair for FTs
                        assetType: 1,
                        asset: NULL_ADDRESS,
                        price: 1
                    }], 

                    [{ // Price pairs for NFTs, 5 NFTs = 5 Prices Pairs
                        assetType: 1,
                        asset: NULL_ADDRESS,
                        price: 1
                    }, {
                        assetType: 1,
                        asset: NULL_ADDRESS,
                        price: 1
                    }, {
                        assetType: 1,
                        asset: NULL_ADDRESS,
                        price: 1
                    }, {
                        assetType: 1,
                        asset: NULL_ADDRESS,
                        price: 1
                    }, {
                        assetType: 1,
                        asset: NULL_ADDRESS,
                        price: 1
                    }]
                ]);

            latestBlock = await ethers.provider.getBlock(await ethers.provider.getBlockNumber());
            await mintShop1155.connect(owner).addPool({
                name: "secondPool",
                startTime: latestBlock.timestamp,
                endTime: latestBlock.timestamp + 60,
                purchaseLimit: 3,
                singlePurchaseLimit: 1,
                requirement: {
                    requiredType: 0,
                    requiredAsset: [NULL_ADDRESS],
                    requiredAmount: 0,
<<<<<<< HEAD
                    
=======
                    whitelistId: 0,
>>>>>>> 1d1f7833
                    requiredId: []
                    },
                    collection: super1155.address
                }, [3], // Group
                [0], // NumberOffset
                [2], // Caps
                [
                    [{ // Price pairs
                        assetType: 1,
                        asset: NULL_ADDRESS,
                        price: 1
                    }, {
                        assetType: 1,
                        asset: NULL_ADDRESS,
                        price: 1
                    }]
                ]);

            // Get the pool
            let pools = await mintShop1155.connect(owner).getPools([0], 0);
            expect(pools[0].config.name).to.be.equal("firstPool");

        });

        it('Reverts: mintFromPool amount less than 0', async function(){
            // Mint from pool
            let whiteList = {
                "0xf39Fd6e51aad88F6F4ce6aB8827279cffFb92266" : 1, 
                "0x70997970C51812dc3A010C7d01b50e0d17dc79C8" : 1, 
                "0x3C44CdDdB6a900fa2b585dd299e03d12FA4293BC": 1, 
                "0x90F79bf6EB2c4f870365E785982E1f101E93b906": 1, 
                "0x15d34AAf54267DB7D7c367839AAf71A00a2C6A65": 1, 
                "0x9965507D1a55bcC2695C58ba16FB37d819B0A4dc": 1, 
                "0x976EA74026E726554dB657fA54763abd0C3a0aa9": 1
              }

            let whiteListInput = {
<<<<<<< HEAD
                
=======
                whiteListId: 0,
>>>>>>> 1d1f7833
                index: getIndex(whiteList, signer1.address),
                allowance: whiteList[signer1.address],
                node: hash(getIndex(whiteList, signer1.address), signer1.address, whiteList[signer1.address]),
                merkleProof: computeMerkleProof(getIndex(whiteList, signer1.address), whiteList),
              }

            // let root = computeRootHash(whiteList);
            // console.log("Noviy root: " + root)

            await expect(
                mintShop1155.connect(owner).mintFromPool(0, 2, 1, 0, 0, whiteListInput)
            ).to.be.revertedWith("0x0B");
        });

        it('Reverts: mintFromPool pool not active', async function(){
            // Mint from pool
            const whiteListAddresses = [owner.address, signer2.address, owner.address, signer1.address, signer2.address];
            // let tree1 = this.tree;

            let whiteList = {
                "0xf39Fd6e51aad88F6F4ce6aB8827279cffFb92266" : 1, 
                "0x70997970C51812dc3A010C7d01b50e0d17dc79C8" : 1, 
                "0x3C44CdDdB6a900fa2b585dd299e03d12FA4293BC": 1, 
                "0x90F79bf6EB2c4f870365E785982E1f101E93b906": 1, 
                "0x15d34AAf54267DB7D7c367839AAf71A00a2C6A65": 1, 
                "0x9965507D1a55bcC2695C58ba16FB37d819B0A4dc": 1, 
                "0x976EA74026E726554dB657fA54763abd0C3a0aa9": 1
              }

            let whiteListInput = {
<<<<<<< HEAD
                
=======
                whiteListId: 0,
>>>>>>> 1d1f7833
                index: getIndex(whiteList, signer1.address),
                allowance: whiteList[signer1.address],
                node: hash(getIndex(whiteList, signer1.address), signer1.address, whiteList[signer1.address]),
                merkleProof: computeMerkleProof(getIndex(whiteList, signer1.address), whiteList),
              }
            await expect(
                mintShop1155.connect(owner).mintFromPool(2, 2, 1, 1, 0, whiteListInput)
            ).to.be.revertedWith("0x1B");
        });

        it('Reverts: mintFromPool amount greater than singlePurchaseLimit', async function(){
            // Mint from pool
            let whiteList = {
                "0xf39Fd6e51aad88F6F4ce6aB8827279cffFb92266" : 1, 
                "0x70997970C51812dc3A010C7d01b50e0d17dc79C8" : 1, 
                "0x3C44CdDdB6a900fa2b585dd299e03d12FA4293BC": 1, 
                "0x90F79bf6EB2c4f870365E785982E1f101E93b906": 1, 
                "0x15d34AAf54267DB7D7c367839AAf71A00a2C6A65": 1, 
                "0x9965507D1a55bcC2695C58ba16FB37d819B0A4dc": 1, 
                "0x976EA74026E726554dB657fA54763abd0C3a0aa9": 1
              }

            let whiteListInput = {
<<<<<<< HEAD
                
=======
                whiteListId: 0,
>>>>>>> 1d1f7833
                index: getIndex(whiteList, signer1.address),
                allowance: whiteList[signer1.address],
                node: hash(getIndex(whiteList, signer1.address), signer1.address, whiteList[signer1.address]),
                merkleProof: computeMerkleProof(getIndex(whiteList, signer1.address), whiteList),
              }

            await expect(
<<<<<<< HEAD
                mintShop1155.connect(deployer).mintFromPool(0, 2, 1, 3, 0, whiteListInput)
            ).to.be.revertedWith("0x1B");
=======
                mintShop1155.connect(deployer).mintFromPool(0, 2, 1, 3, 0, whiteListInput)).to.be.revertedWith("0x1B");
>>>>>>> 1d1f7833
        });

        it('Reverts: mintFromPool assetindex not valid', async function(){
            // Mint from pool
            let whiteList = {
                "0xf39Fd6e51aad88F6F4ce6aB8827279cffFb92266" : 1, 
                "0x70997970C51812dc3A010C7d01b50e0d17dc79C8" : 1, 
                "0x3C44CdDdB6a900fa2b585dd299e03d12FA4293BC": 1, 
                "0x90F79bf6EB2c4f870365E785982E1f101E93b906": 1, 
                "0x15d34AAf54267DB7D7c367839AAf71A00a2C6A65": 1, 
                "0x9965507D1a55bcC2695C58ba16FB37d819B0A4dc": 1, 
                "0x976EA74026E726554dB657fA54763abd0C3a0aa9": 1
              }

            let whiteListInput = {
<<<<<<< HEAD
                
=======
                whiteListId: 0,
>>>>>>> 1d1f7833
                index: getIndex(whiteList, signer1.address),
                allowance: whiteList[signer1.address],
                node: hash(getIndex(whiteList, signer1.address), signer1.address, whiteList[signer1.address]),
                merkleProof: computeMerkleProof(getIndex(whiteList, signer1.address), whiteList),
              }
            // console.log(tree.leaves[1].proof);

            await expect(
                mintShop1155.connect(signer1).mintFromPool(0, 2, 5, 1, 0, whiteListInput)
            ).to.be.revertedWith("0x3B");
        });

        it('Reverts: mintFromPool pool is not running', async function(){
            // Jump forward in time more than the pool end time
            await ethers.provider.send("evm_increaseTime", [70]);
            await ethers.provider.send("evm_mine", []);

            await super1155.connect(owner).setPermit(
                mintShop1155.address,
                UNIVERSAL,
                setMintRight,
                ethers.constants.MaxUint256
            );

            let whiteList = {
                "0xf39Fd6e51aad88F6F4ce6aB8827279cffFb92266" : 1, 
                "0x70997970C51812dc3A010C7d01b50e0d17dc79C8" : 1, 
                "0x3C44CdDdB6a900fa2b585dd299e03d12FA4293BC": 1, 
                "0x90F79bf6EB2c4f870365E785982E1f101E93b906": 1, 
                "0x15d34AAf54267DB7D7c367839AAf71A00a2C6A65": 1, 
                "0x9965507D1a55bcC2695C58ba16FB37d819B0A4dc": 1, 
                "0x976EA74026E726554dB657fA54763abd0C3a0aa9": 1
              }

            let whiteListInput = {
<<<<<<< HEAD
                
=======
                whiteListId: 0,
>>>>>>> 1d1f7833
                index: getIndex(whiteList, signer1.address),
                allowance: whiteList[signer1.address],
                node: hash(getIndex(whiteList, signer1.address), signer1.address, whiteList[signer1.address]),
                merkleProof: computeMerkleProof(getIndex(whiteList, signer1.address), whiteList),
              }
            // console.log(whiteListInput);

            // Mint from pool
            await expect(
                mintShop1155.connect(signer1).mintFromPool(0, 2, 0, 1, 0, whiteListInput, {value: ethers.utils.parseEther("1")})
            ).to.be.revertedWith("0x4B");
        });

        it('Reverts: mintFromPool pool purchase limit reach', async function(){
            // Give the Shop permit to mint items in Super1155 contract
            await super1155.connect(owner).setPermit(
                mintShop1155.address,
                UNIVERSAL,
                setMintRight,
                ethers.constants.MaxUint256
            );
            let whiteList = {
                "0xf39Fd6e51aad88F6F4ce6aB8827279cffFb92266" : 1, 
                "0x70997970C51812dc3A010C7d01b50e0d17dc79C8" : 1, 
                "0x3C44CdDdB6a900fa2b585dd299e03d12FA4293BC": 1, 
                "0x90F79bf6EB2c4f870365E785982E1f101E93b906": 1, 
                "0x15d34AAf54267DB7D7c367839AAf71A00a2C6A65": 1, 
                "0x9965507D1a55bcC2695C58ba16FB37d819B0A4dc": 1, 
                "0x976EA74026E726554dB657fA54763abd0C3a0aa9": 1
              }

            let whiteListInput = {
<<<<<<< HEAD
                
=======
                whiteListId: 0,
>>>>>>> 1d1f7833
                index: getIndex(whiteList, signer1.address),
                allowance: whiteList[signer1.address],
                node: hash(getIndex(whiteList, signer1.address), signer1.address, whiteList[signer1.address]),
                merkleProof: computeMerkleProof(getIndex(whiteList, signer1.address), whiteList),
              }
            // Mint three times
<<<<<<< HEAD
=======

>>>>>>> 1d1f7833
            mintShop1155.connect(signer1).mintFromPool(0, 2, 0, 1, 0, whiteListInput, {value: ethers.utils.parseEther("1")})
            mintShop1155.connect(signer1).mintFromPool(0, 2, 0, 1, 0, whiteListInput, {value: ethers.utils.parseEther("1")})
            mintShop1155.connect(signer1).mintFromPool(0, 2, 0, 1, 0, whiteListInput, {value: ethers.utils.parseEther("1")})
            mintShop1155.connect(signer1).mintFromPool(0, 2, 0, 1, 0, whiteListInput, {value: ethers.utils.parseEther("1")})

            // await mintShop1155.connect(signer1).mintFromPool(1, 3, 1, 1, 0, whiteListInput, {value: ethers.utils.parseEther("1")})
            // await mintShop1155.connect(signer1).mintFromPool(1, 3, 1, 1, 0, whiteListInput, {value: ethers.utils.parseEther("1")})
            // await mintShop1155.connect(signer1).mintFromPool(1, 2, 0, 1, 0, whiteListInput, {value: ethers.utils.parseEther("1")})

<<<<<<< HEAD
=======

>>>>>>> 1d1f7833

            // Mint again surpassing the purchase limit of the pool
            await expect(
                mintShop1155.connect(signer1).mintFromPool(0, 2, 0, 1, 0, whiteListInput, {value: ethers.utils.parseEther("1")})
            ).to.be.revertedWith("0x5B");
        });

        it('Reverts: mintFromPool global purchase limit reach', async function(){
            // Give the Shop permit to mint items in Super1155 contract
            await super1155.connect(owner).setPermit(
                mintShop1155.address,
                UNIVERSAL,
                setMintRight,
                ethers.constants.MaxUint256
            );
            let whiteList = {
                "0xf39Fd6e51aad88F6F4ce6aB8827279cffFb92266" : 1, 
                "0x70997970C51812dc3A010C7d01b50e0d17dc79C8" : 1, 
                "0x3C44CdDdB6a900fa2b585dd299e03d12FA4293BC": 1, 
                "0x90F79bf6EB2c4f870365E785982E1f101E93b906": 1, 
                "0x15d34AAf54267DB7D7c367839AAf71A00a2C6A65": 1, 
                "0x9965507D1a55bcC2695C58ba16FB37d819B0A4dc": 1, 
                "0x976EA74026E726554dB657fA54763abd0C3a0aa9": 1
              }

            let whiteListInput = {
<<<<<<< HEAD
                
=======
                whiteListId: 0,
>>>>>>> 1d1f7833
                index: getIndex(whiteList, signer1.address),
                allowance: whiteList[signer1.address],
                node: hash(getIndex(whiteList, signer1.address), signer1.address, whiteList[signer1.address]),
                merkleProof: computeMerkleProof(getIndex(whiteList, signer1.address), whiteList),
              }
            // Mint four times
            mintShop1155.connect(signer1).mintFromPool(0, 2, 0, 1, 0, whiteListInput, {value: ethers.utils.parseEther("1")})
            mintShop1155.connect(signer1).mintFromPool(0, 2, 0, 1, 0, whiteListInput, {value: ethers.utils.parseEther("1")})
            mintShop1155.connect(signer1).mintFromPool(0, 2, 0, 1, 0, whiteListInput, {value: ethers.utils.parseEther("1")})
            mintShop1155.connect(signer1).mintFromPool(0, 2, 0, 1, 0, whiteListInput, {value: ethers.utils.parseEther("1")})


            // await mintShop1155.connect(signer1).mintFromPool(1, 3, 1, 1, 0, whiteListInput, {value: ethers.utils.parseEther("1")})
            // await mintShop1155.connect(signer1).mintFromPool(1, 3, 1, 1, 0, whiteListInput, {value: ethers.utils.parseEther("1")})

            // Mint again surpassing the global purchase limit
            await expect(
                mintShop1155.connect(signer1).mintFromPool(0, 2, 0, 1, 0, whiteListInput, {value: ethers.utils.parseEther("1")})
            ).to.be.revertedWith("0x5B");
        });

        // it('Reverts: mintFromPool not whitelisted in the pool', async function(){
        //     // Give the Shop permit to mint items in Super1155 contract
        //     await super1155.connect(owner).setPermit(
        //         mintShop1155.address,
        //         UNIVERSAL,
        //         setMintRight,
        //         ethers.constants.MaxUint256
        //     );

        // // await mintShop1155.connect(owner).addWhiteList(1, 2, root, 0, ethers.constants.MaxUint256);


        //     // Create whitelist with deployer's address in it
        //     // await mintShop1155.connect(owner).addWhitelist({
        //     //     expiryTime: ethers.constants.MaxUint256,
        //     //     isActive: false,
        //     //     addresses: [deployer.address]
        //     // });

        //     // Set the whitelist status to active
        //     // await mintShop1155.connect(owner).setWhitelistActive(1, true);

        //     // Update the pool from beforeEach to include whitelist
        //     let latestBlock = await ethers.provider.getBlock(await ethers.provider.getBlockNumber());
        //     await mintShop1155.connect(owner).updatePool(1, {
        //         name: "secondPool",
        //         startTime: latestBlock.timestamp,
        //         endTime: latestBlock.timestamp + 60,
        //         purchaseLimit: 2,
        //         singlePurchaseLimit: 1,
        //         requirement: {
        //             requiredType: 0,
        //             requiredAsset: [NULL_ADDRESS],
        //             requiredAmount: 1,
        //             whitelistId: 2,
        //             requiredId: []
        //             },
        //             collection: super1155.address
        //         }, [3], // Group
        //         [0], // NumberOffset
        //         [2], // Caps
        //         [
        //             [{ // Price pairs
        //                 assetType: 1,
        //                 asset: NULL_ADDRESS,
        //                 price: 1
        //             }, {
        //                 assetType: 1,
        //                 asset: NULL_ADDRESS,
        //                 price: 1
        //             }]
        //         ]);
        //         let whiteListAddresses = [deployer.address, owner.address, paymentReceiver.address, proxyRegistryOwner.address,signer1.address, signer2.address];

        //         let whiteListInput = {
        //             index: 1,
        //             node: "0x66bec8af3e1db24c080f949a93ecca4f99c46c7afb08389d93b59e5f73514c75",
        //             merkleProof: computeMerkleProof(1, whiteListAddresses)
        //         };
        //     // Mint
        //     await expect(
        //         mintShop1155.connect(owner).mintFromPool(1, 3, 0, 1, 0, whiteListInput, {value: ethers.utils.parseEther("1")})
        //     ).to.be.revertedWith("Invalid Proof.");
        // });

        it('Reverts: mintFromPool not enough items available for purchase', async function(){
            // Give the Shop permit to mint items in Super1155 contract
            await super1155.connect(owner).setPermit(
                mintShop1155.address,
                UNIVERSAL,
                setMintRight,
                ethers.constants.MaxUint256
            );
                        let whiteList = {
                "0xf39Fd6e51aad88F6F4ce6aB8827279cffFb92266" : 1, 
                "0x70997970C51812dc3A010C7d01b50e0d17dc79C8" : 1, 
                "0x3C44CdDdB6a900fa2b585dd299e03d12FA4293BC": 1, 
                "0x90F79bf6EB2c4f870365E785982E1f101E93b906": 1, 
                "0x15d34AAf54267DB7D7c367839AAf71A00a2C6A65": 1, 
                "0x9965507D1a55bcC2695C58ba16FB37d819B0A4dc": 1, 
                "0x976EA74026E726554dB657fA54763abd0C3a0aa9": 1
              }

            let whiteListInput = {
<<<<<<< HEAD
                
=======
                whiteListId: 0,
>>>>>>> 1d1f7833
                index: getIndex(whiteList, signer1.address),
                allowance: whiteList[signer1.address],
                node: hash(getIndex(whiteList, signer1.address), signer1.address, whiteList[signer1.address]),
                merkleProof: computeMerkleProof(getIndex(whiteList, signer1.address), whiteList),
              }
            // Update the pool from beforeEach to lower its cap
            let latestBlock = await ethers.provider.getBlock(await ethers.provider.getBlockNumber());
            await mintShop1155.connect(owner).updatePool(1, {
                name: "secondPool",
                startTime: latestBlock.timestamp,
                endTime: latestBlock.timestamp + 60,
                purchaseLimit: 2,
                singlePurchaseLimit: 1,
                requirement: {
                    requiredType: 0,
                    requiredAsset: [NULL_ADDRESS],
                    requiredAmount: 1,
<<<<<<< HEAD
                    
=======
                    whitelistId: 0,
>>>>>>> 1d1f7833
                    requiredId: []
                    },
                    collection: super1155.address
                }, [3], // Group
                [0], // NumberOffset
                [1], // Caps
                [
                    [{ // Price pairs
                        assetType: 1,
                        asset: NULL_ADDRESS,
                        price: 1
                    }, {
                        assetType: 1,
                        asset: NULL_ADDRESS,
                        price: 1
                    }]
                ]);
           
            await mintShop1155.connect(signer1).mintFromPool(1, 3, 0, 1, 0, whiteListInput,  {value: ethers.utils.parseEther("1")})

            // Mint until cap reached
            await expect(
                mintShop1155.connect(signer1).mintFromPool(1, 3, 0, 1, 0, whiteListInput, {value: ethers.utils.parseEther("1")})
            ).to.be.revertedWith("0x7B");
        });

        it('Reverts: not enough ether sent', async function(){

            let latestBlock = await ethers.provider.getBlock(await ethers.provider.getBlockNumber());
            await mintShop1155.connect(owner).updatePool(1, {
                name: "secondPool",
                startTime: latestBlock.timestamp,
                endTime: latestBlock.timestamp + 60,
                purchaseLimit: 2,
                singlePurchaseLimit: 1,
                requirement: {
                    requiredType: 0,
                    requiredAsset: [NULL_ADDRESS],
                    requiredAmount: 1,
<<<<<<< HEAD
                    
=======
                    whitelistId: 0,
>>>>>>> 1d1f7833
                    requiredId: []
                    },
                    collection: super1155.address
                }, [3], // Group
                [0], // NumberOffset
                [2], // Caps
                [
                    [{ // Price pairs
                        assetType: 1,
                        asset: NULL_ADDRESS,
                        price: ethers.utils.parseEther("1")
                    }, {
                        assetType: 1,
                        asset: NULL_ADDRESS,
                        price: 1
                    }]
                ]);

            // Give the Shop permit to mint items in Super1155 contract
            await super1155.connect(owner).setPermit(
                mintShop1155.address,
                UNIVERSAL,
                setMintRight,
                ethers.constants.MaxUint256
            );
                        let whiteList = {
                "0xf39Fd6e51aad88F6F4ce6aB8827279cffFb92266" : 1, 
                "0x70997970C51812dc3A010C7d01b50e0d17dc79C8" : 1, 
                "0x3C44CdDdB6a900fa2b585dd299e03d12FA4293BC": 1, 
                "0x90F79bf6EB2c4f870365E785982E1f101E93b906": 1, 
                "0x15d34AAf54267DB7D7c367839AAf71A00a2C6A65": 1, 
                "0x9965507D1a55bcC2695C58ba16FB37d819B0A4dc": 1, 
                "0x976EA74026E726554dB657fA54763abd0C3a0aa9": 1
              }

            let whiteListInput = {
<<<<<<< HEAD
                
=======
                whiteListId: 0,
>>>>>>> 1d1f7833
                index: getIndex(whiteList, signer1.address),
                allowance: whiteList[signer1.address],
                node: hash(getIndex(whiteList, signer1.address), signer1.address, whiteList[signer1.address]),
                merkleProof: computeMerkleProof(getIndex(whiteList, signer1.address), whiteList),
              }
            await expect(
                mintShop1155.connect(signer1).mintFromPool(1, 3, 0, 1, 0, whiteListInput, {value: ethers.utils.parseEther("0.5")})
            ).to.be.revertedWith("0x9B");
        });

        it('Reverts => Success: mintFromPool not enough ERC20 tokens for the pool then getPrchaseCount', async function(){
            // Give the Shop permit to mint items in Super1155 contract
            await super1155.connect(owner).setPermit(
                mintShop1155.address,
                UNIVERSAL,
                setMintRight,
                ethers.constants.MaxUint256
            );

            // Update the pool from beforeEach to include ERC20 token as price pair
            let latestBlock = await ethers.provider.getBlock(await ethers.provider.getBlockNumber());
            await mintShop1155.connect(owner).updatePool(1, {
                name: "secondPool",
                startTime: latestBlock.timestamp,
                endTime: latestBlock.timestamp + 60,
                purchaseLimit: 4,
                singlePurchaseLimit: 3,
                requirement: {
                    requiredType: 1,
                    requiredAsset: [mockERC20.address],
                    requiredAmount: ethers.utils.parseEther("10"),
<<<<<<< HEAD
                    
=======
                    whitelistId: 0,
>>>>>>> 1d1f7833
                    requiredId: []
                    },
                    collection: super1155.address
                }, [3], // Group
                [0], // NumberOffset
                [5], // Caps
                [
                    [{ // Price pairs
                        assetType: 2,
                        asset: mockERC20.address,
                        price: ethers.utils.parseEther("15")
                    }, {
                        assetType: 2,
                        asset: mockERC20.address,
                        price: ethers.utils.parseEther("15")
                    }]
                ]);
                let whiteList = {
                    "0xf39Fd6e51aad88F6F4ce6aB8827279cffFb92266" : 1, 
                    "0x70997970C51812dc3A010C7d01b50e0d17dc79C8" : 1, 
                    "0x3C44CdDdB6a900fa2b585dd299e03d12FA4293BC": 1, 
                    "0x90F79bf6EB2c4f870365E785982E1f101E93b906": 1, 
                    "0x15d34AAf54267DB7D7c367839AAf71A00a2C6A65": 1, 
                    "0x9965507D1a55bcC2695C58ba16FB37d819B0A4dc": 1, 
                    "0x976EA74026E726554dB657fA54763abd0C3a0aa9": 1
                  }
    
                let whiteListInput = {
<<<<<<< HEAD
                    
=======
                    whiteListId: 0,
>>>>>>> 1d1f7833
                    index: getIndex(whiteList, signer1.address),
                    allowance: whiteList[signer1.address],
                    node: hash(getIndex(whiteList, signer1.address), signer1.address, whiteList[signer1.address]),
                    merkleProof: computeMerkleProof(getIndex(whiteList, signer1.address), whiteList),
                  }
            // Give signer1 some amount of ERC20 Tokens
            await mockERC20.connect(deployer).transfer(signer1.address, ethers.utils.parseEther("5"));

            // Mint until cap reached
            await expect(
                mintShop1155.connect(signer1).mintFromPool(1, 3, 0, 1, 0, whiteListInput)
            ).to.be.revertedWith("0x8B");

            // Give signer1 some more amount of ERC20 Tokens
            await mockERC20.connect(deployer).transfer(signer1.address, ethers.utils.parseEther("5"));

            // Signer1 approves mintshop1155 contract
            await mockERC20.connect(signer1).approve(mintShop1155.address, ethers.utils.parseEther("15"));

            await expect(
                mintShop1155.connect(signer1).mintFromPool(1, 3, 1, 3, 0,  whiteListInput)
            ).to.be.revertedWith("0x1C");

            // Successful purchase, Give signer1 some more amount of ERC20 Tokens
            await mockERC20.connect(deployer).transfer(signer1.address, ethers.utils.parseEther("5"));

            await mintShop1155.connect(signer1).mintFromPool(1, 3, 1, 1, 0,  whiteListInput);

            // getPurchaseCounts
            let balances = await mintShop1155.connect(signer1).getPurchaseCounts([signer1.address, signer2.address, owner.address], [1]);

            await expect(balances[0][0]).to.be.equal("1"); //First index is the address, second is the ids
            await expect(balances[1][0]).to.be.equal("0"); //First index is the address, second is the ids
            await expect(balances[2][0]).to.be.equal("0"); //First index is the address, second is the ids
        });

        it('Reverts: mintFromPool unrecognized asset type (But it gets reverted at the time of assigning instead of actual revert)', async function(){
            // Give the Shop permit to mint items in Super1155 contract
            await super1155.connect(owner).setPermit(
                mintShop1155.address,
                UNIVERSAL,
                setMintRight,
                ethers.constants.MaxUint256
            );
                        let whiteList = {
                "0xf39Fd6e51aad88F6F4ce6aB8827279cffFb92266" : 1, 
                "0x70997970C51812dc3A010C7d01b50e0d17dc79C8" : 1, 
                "0x3C44CdDdB6a900fa2b585dd299e03d12FA4293BC": 1, 
                "0x90F79bf6EB2c4f870365E785982E1f101E93b906": 1, 
                "0x15d34AAf54267DB7D7c367839AAf71A00a2C6A65": 1, 
                "0x9965507D1a55bcC2695C58ba16FB37d819B0A4dc": 1, 
                "0x976EA74026E726554dB657fA54763abd0C3a0aa9": 1
              }

            let whiteListInput = {
<<<<<<< HEAD
                
=======
                whiteListId: 0,
>>>>>>> 1d1f7833
                index: getIndex(whiteList, signer1.address),
                allowance: whiteList[signer1.address],
                node: hash(getIndex(whiteList, signer1.address), signer1.address, whiteList[signer1.address]),
                merkleProof: computeMerkleProof(getIndex(whiteList, signer1.address), whiteList),
              }
            // Update the pool from beforeEach to include ERC20 token as price pair
            let latestBlock = await ethers.provider.getBlock(await ethers.provider.getBlockNumber());
            await expect(
                mintShop1155.connect(owner).updatePool(1, {
                name: "secondPool",
                startTime: latestBlock.timestamp,
                endTime: latestBlock.timestamp + 60,
                purchaseLimit: 2,
                singlePurchaseLimit: 1,
                requirement: {
                    requiredType: 0,
                    requiredAsset: [NULL_ADDRESS],
                    requiredAmount: 1,
<<<<<<< HEAD
                    
=======
                    whitelistId: 0,
>>>>>>> 1d1f7833
                    requiredId: []
                    },
                    collection: super1155.address
                }, [3], // Group
                [0], // NumberOffset
                [2], // Caps
                [
                    [{ // Price pairs
                        assetType: 3,
                        asset: NULL_ADDRESS,
                        price: 1
                    }, {
                        assetType: 3,
                        asset: NULL_ADDRESS,
                        price: 1
                    }]
                ])).to.be.reverted;
            
        });

        it('Reverts: not enough ERC1155 required items', async function(){
            // Give the Shop permit to mint items in Super1155 contract
            await super1155.connect(owner).setPermit(
                mintShop1155.address,
                UNIVERSAL,
                setMintRight,
                ethers.constants.MaxUint256
            );

            // Update the pool from beforeEach to include ERC1155 requirement
            let latestBlock = await ethers.provider.getBlock(await ethers.provider.getBlockNumber());
            await mintShop1155.connect(owner).updatePool(1, {
                name: "secondPool",
                startTime: latestBlock.timestamp,
                endTime: latestBlock.timestamp + 60,
                purchaseLimit: 2,
                singlePurchaseLimit: 1,
                requirement: {
                    requiredType: 2,
                    requiredAsset: [super1155.address],
                    requiredAmount: 1,
<<<<<<< HEAD
                    
=======
                    whitelistId: 0,
>>>>>>> 1d1f7833
                    requiredId: []
                    },
                    collection: super1155.address
                }, [3], // Group
                [0], // NumberOffset
                [2], // Caps
                [
                    [{ // Price pairs
                        assetType: 1,
                        asset: NULL_ADDRESS,
                        price: 1
                    }, {
                        assetType: 1,
                        asset: NULL_ADDRESS,
                        price: 1
                    }]
                ]);
                let whiteList = {
                    "0xf39Fd6e51aad88F6F4ce6aB8827279cffFb92266" : 1, 
                    "0x70997970C51812dc3A010C7d01b50e0d17dc79C8" : 1, 
                    "0x3C44CdDdB6a900fa2b585dd299e03d12FA4293BC": 1, 
                    "0x90F79bf6EB2c4f870365E785982E1f101E93b906": 1, 
                    "0x15d34AAf54267DB7D7c367839AAf71A00a2C6A65": 1, 
                    "0x9965507D1a55bcC2695C58ba16FB37d819B0A4dc": 1, 
                    "0x976EA74026E726554dB657fA54763abd0C3a0aa9": 1
                  }
    
                let whiteListInput = {
<<<<<<< HEAD
                    
=======
                    whiteListId: 0,
>>>>>>> 1d1f7833
                    index: getIndex(whiteList, signer1.address),
                    allowance: whiteList[signer1.address],
                    node: hash(getIndex(whiteList, signer1.address), signer1.address, whiteList[signer1.address]),
                    merkleProof: computeMerkleProof(getIndex(whiteList, signer1.address), whiteList),
                  }
                // Mint based on ERC1155 item holdings
                await expect(
                    mintShop1155.connect(signer1).mintFromPool(1, 3, 1, 1, 0, whiteListInput)
                ).to.be.revertedWith("0x8B");

                // Mint ERC1155 for signer1
                await super1155.connect(owner).mintBatch(signer1.address, [shiftedItemGroupId], ["1"], DATA);

                await mintShop1155.connect(signer1).mintFromPool(1, 3, 0, 1, 0, whiteListInput, {value: ethers.utils.parseEther("1")});
        });
    });

<<<<<<< HEAD
=======

>>>>>>> 1d1f7833
    // describe("mintFromPool for staker contract for a specific Super1155 group", function () {
    //     it('should purchase using staking points', async function(){
    //         // Configure token group
    //         await super1155.connect(owner).configureGroup(itemGroupId, {
    //             name: 'FUNGIBLE',
    //             supplyType: 1,
    //             supplyData: 10,
    //             itemType: 0,
    //             itemData: 0,
    //             burnType: 1,
    //             burnData: 5
    //         });

    //         // Create Pool of that token group
    //         let latestBlock = await ethers.provider.getBlock(await ethers.provider.getBlockNumber());
    //         await mintShop1155.connect(owner).addPool({
    //             name: "firstPool",
    //             startTime: latestBlock.timestamp,
    //             endTime: latestBlock.timestamp + 60,
    //             purchaseLimit: 3,
    //             singlePurchaseLimit: 2,
    //             requirement: {
    //                 requiredType: 3,
    //                 requiredAsset: [staker.address],
    //                 requiredAmount: 1000, // Required amount of points
<<<<<<< HEAD
    //                 
=======
    //                 whitelistId: 0,
>>>>>>> 1d1f7833
    //                 requiredId: []
    //                 },
    //                 collection: super1155.address
    //             }, [1], // Groups 1 = FT, 2 = NFT
    //             [0], // NumberOffset 1 = FT, 0 = NFT // FT's are coerced to index 1
    //             [10], // Caps 10 = FT, 5 = NFT
    //             [
    //                 [{ // Price pair for FTs
    //                     assetType: 0,
    //                     asset: staker.address,
    //                     price: 1
    //                 }]
    //             ]);

    //         // Set Emission rate to current block number
    //         await staker.connect(owner).setEmissions([
	// 			{ blockNumber: (await (await ethers.provider.getBlock()).number) +  5, rate: ethers.utils.parseEther('10') },
	// 		], [
	// 			{ blockNumber: (await (await ethers.provider.getBlock()).number) +  5, rate: 100 },
	// 		]);
	// 		await staker.connect(owner).addPool(mockERC20.address, 100, 50);

	// 		for (let i = 0; i < 4; ++i) {
	// 			ethers.provider.send('evm_mine');
	// 		}

    //         // Give the signer1 some mockERC20 tokens
    //         await mockERC20.connect(deployer).transfer(signer1.address, ethers.utils.parseEther("10"));

    //         // Give staker contract some mockERC20 tokens
    //         await mockERC20.connect(deployer).transfer(staker.address, ethers.utils.parseEther("1000"));
            
    //         // Signer1 approves staker contract
    //         await mockERC20.connect(signer1).approve(staker.address, ethers.utils.parseEther("10"));
           
    //         // Signer1 deposits the tokens
    //         await staker.connect(signer1).deposit(mockERC20.address, ethers.utils.parseEther("10"));

    //         // Jump forward and travel in time through the portal
    //         for (let i = 0; i < 5; ++i) {
	// 			ethers.provider.send('evm_mine');
	// 		}

    //         await expect((
    //             await staker.connect(owner).getPendingPoints(mockERC20.address, signer1.address)).toString()
    //         ).to.be.equal("500");

    //         let whiteList = {
    //             "0xf39Fd6e51aad88F6F4ce6aB8827279cffFb92266" : 1, 
    //             "0x70997970C51812dc3A010C7d01b50e0d17dc79C8" : 1, 
    //             "0x3C44CdDdB6a900fa2b585dd299e03d12FA4293BC": 1, 
    //             "0x90F79bf6EB2c4f870365E785982E1f101E93b906": 1, 
    //             "0x15d34AAf54267DB7D7c367839AAf71A00a2C6A65": 1, 
    //             "0x9965507D1a55bcC2695C58ba16FB37d819B0A4dc": 1, 
    //             "0x976EA74026E726554dB657fA54763abd0C3a0aa9": 1
    //           }

    //         let whiteListInput = {
<<<<<<< HEAD
    //             
=======
    //             whiteListId: 0,
>>>>>>> 1d1f7833
    //             index: getIndex(whiteList, signer1.address),
    //             allowance: whiteList[signer1.address],
    //             node: hash(getIndex(whiteList, signer1.address), signer1.address, whiteList[signer1.address]),
    //             merkleProof: computeMerkleProof(getIndex(whiteList, signer1.address), whiteList),
    //           }
    //         // Signer1 hasn't claimed points
    //         // mintFromPool of mintshop1155 must revert
    //         await expect(
    //             mintShop1155.connect(signer1).mintFromPool(0, 1, 0, 1, 0, whiteListInput)
    //         ).to.be.revertedWith("MintShop1155: you do not have enough required points for this pool");
            
    //         // Jump forward and travel in time through the portal, signer1 must be eligible for the pool now
    //         for (let i = 0; i < 5; ++i) {
	// 			ethers.provider.send('evm_mine');
	// 		}

    //         // Signer1 withdraws his deposits thus receiving points
    //         await staker.connect(signer1).withdraw(mockERC20.address, ethers.utils.parseEther("10"));

    //         await expect(
    //             await staker.connect(signer1).getAvailablePoints(signer1.address)
    //         ).to.be.above("1000");

    //         // Owner of staker contract approves the mintshop1155 to use user points
    //         await staker.connect(owner).approvePointSpender(mintShop1155.address, true);

    //         // Owner of mintshop1155 contract sets a permit for signer1 to mint
    //         await super1155.connect(owner).setPermit(
    //             mintShop1155.address,
    //             UNIVERSAL,
    //             setMintRight,
    //             ethers.constants.MaxUint256
    //         );
            
    //         // Signer1 Successfully mint
    //         await mintShop1155.connect(signer1).mintFromPool(0, 1, 0, 1, 0, whiteListInput);
    //     });
    // });

    describe("sweep, lockSweep", function () {
        it('Reverts: sweep is locked', async function(){
            await mintShop1155.connect(owner).lockSweep();

            await expect(
                mintShop1155.connect(owner).sweep(mockERC20.address, ethers.utils.parseEther("10"), signer1.address)
            ).to.be.revertedWith("Sweep: the sweep function is locked");
        });

        it('should sweep tokens back from mintshop1155 to the user address', async function(){
            await mockERC20.connect(deployer).transfer(signer3.address, ethers.utils.parseEther("10"));

            await mockERC20.connect(signer3).transfer(mintShop1155.address, ethers.utils.parseEther("5"));

            await mintShop1155.connect(owner).sweep(mockERC20.address, ethers.utils.parseEther("5"), signer3.address);

            await expect(
                await mockERC20.balanceOf(signer3.address)
            ).to.be.equal(ethers.utils.parseEther("10"));
        });
    });

    describe("max allocation test", function() {
        it("Shoud revert", async function() {
            let mShop = await this.MintShop1155.deploy(
                deployer.address,
                paymentReceiver.address,
                "4",
                1
            );


            let sup = await this.Super1155.deploy(
                owner.address,
                "Super1155142",
                originalUri + "uri2",
                originalUri + "uri2",
                proxyRegistry.address
            );
            await sup.connect(owner).configureGroup(1, {
                name: 'NFT',
                supplyType: 0,
                supplyData: 5,
                itemType: 0,
                itemData: 0,
                burnType: 0,
                burnData: 0
            });

            await sup.connect(owner).setPermit(
                mShop.address,
                UNIVERSAL,
                setMintRight,
                ethers.constants.MaxUint256
            );

            await mShop.setItems([sup.address]);

            // await super1155.setPermit();

            let latestBlock = await ethers.provider.getBlock(await ethers.provider.getBlockNumber());
            console.log()
            await mShop.connect(deployer).addPool({
                name: "maxAllocationTest",
                startTime: latestBlock.timestamp,
                endTime: latestBlock.timestamp + 60,
                purchaseLimit: 100,
                singlePurchaseLimit: 1,
                requirement: {
                    requiredType: 0,
                    requiredAsset: [NULL_ADDRESS],
                    requiredAmount: 1,
<<<<<<< HEAD
                    
=======
                    whitelistId: 0,
>>>>>>> 1d1f7833
                    requiredId: []
                    },
                    collection: sup.address
                }, [1], // Groups 1 = FT, 2 = NFT
                [1], // NumberOffset 1 = FT, 0 = NFT // FT's are coerced to index 1
                [10], // Caps 10 = FT, 5 = NFT
                [
                    [{ // Price pairs for NFTs, 5 NFTs = 5 Prices Pairs
                        assetType: 1,
                        asset: NULL_ADDRESS,
                        price: 1
                    }]
                ]);
                            let whiteList = {
                "0xf39Fd6e51aad88F6F4ce6aB8827279cffFb92266" : 1, 
                "0x70997970C51812dc3A010C7d01b50e0d17dc79C8" : 1, 
                "0x3C44CdDdB6a900fa2b585dd299e03d12FA4293BC": 1, 
                "0x90F79bf6EB2c4f870365E785982E1f101E93b906": 1, 
                "0x15d34AAf54267DB7D7c367839AAf71A00a2C6A65": 1, 
                "0x9965507D1a55bcC2695C58ba16FB37d819B0A4dc": 1, 
                "0x976EA74026E726554dB657fA54763abd0C3a0aa9": 1
              }

            let whiteListInput = {
<<<<<<< HEAD
                
=======
                whiteListId: 0,
>>>>>>> 1d1f7833
                index: getIndex(whiteList, signer1.address),
                allowance: whiteList[signer1.address],
                node: hash(getIndex(whiteList, signer1.address), signer1.address, whiteList[signer1.address]),
                merkleProof: computeMerkleProof(getIndex(whiteList, signer1.address), whiteList),
              }
                let pools = await mShop.getPools([0], 0);
                console.log(pools[0].items[0].groupId.toString());

                await mShop.connect(signer1).mintFromPool(0, 1, 0, 1, 0, whiteListInput, {value: ethers.utils.parseEther("1")})
                await expect(
                    mShop.connect(signer1).mintFromPool(0, 1, 0, 1, 0, whiteListInput, {value: ethers.utils.parseEther("1")})
                ).to.be.revertedWith("0x0D");
        });
    });

    describe("mintFromPool with whiteList ristrictions", function() {
        beforeEach(async function(){



            // Configure token groups
            await super1155.connect(owner).configureGroup(itemGroupId, {
                name: 'FUNGIBLE',
                supplyType: 1,
                supplyData: 10,
                itemType: 1,
                itemData: 0,
                burnType: 1,
                burnData: 5
            });

            await super1155.connect(owner).configureGroup(itemGroupId2, {
                name: 'NFT',
                supplyType: 0,
                supplyData: 5,
                itemType: 0,
                itemData: 0,
                burnType: 0,
                burnData: 0
            });

            await super1155.connect(owner).configureGroup(itemGroupId2.add(1), {
                name: 'SUPERNFT',
                supplyType: 0,
                supplyData: 5,
                itemType: 0,
                itemData: 0,
                burnType: 0,
                burnData: 0
            });

            await super1155.connect(owner).setPermit(
                mintShop1155.address,
                UNIVERSAL,
                setMintRight,
                ethers.constants.MaxUint256
            );

            // Create Pools
            let latestBlock = await ethers.provider.getBlock(await ethers.provider.getBlockNumber());
            await mintShop1155.connect(owner).addPool({
                name: "firstPool",
                startTime: latestBlock.timestamp,
                endTime: latestBlock.timestamp + 60,
                purchaseLimit: 3,
                singlePurchaseLimit: 2,
                requirement: {
                    requiredType: 0,
                    requiredAsset: [NULL_ADDRESS],
                    requiredAmount: 1,
<<<<<<< HEAD
                    
=======
                    whitelistId: 0,
>>>>>>> 1d1f7833
                    requiredId: []
                    },
                    collection: super1155.address
                }, [1, 2], // Groups 1 = FT, 2 = NFT
                [1, 0], // NumberOffset 1 = FT, 0 = NFT // FT's are coerced to index 1
                [10, 5], // Caps 10 = FT, 5 = NFT
                [
                    [{ // Price pair for FTs
                        assetType: 1,
                        asset: NULL_ADDRESS,
                        price: 1
                    }], 

                    [{ // Price pairs for NFTs, 5 NFTs = 5 Prices Pairs
                        assetType: 1,
                        asset: NULL_ADDRESS,
                        price: 1
                    }, {
                        assetType: 1,
                        asset: NULL_ADDRESS,
                        price: 1
                    }, {
                        assetType: 1,
                        asset: NULL_ADDRESS,
                        price: 1
                    }, {
                        assetType: 1,
                        asset: NULL_ADDRESS,
                        price: 1
                    }, {
                        assetType: 1,
                        asset: NULL_ADDRESS,
                        price: 1
                    }]
                ]);

            latestBlock = await ethers.provider.getBlock(await ethers.provider.getBlockNumber());
            await mintShop1155.connect(owner).addPool({
                name: "secondPool",
                startTime: latestBlock.timestamp + 60,
                endTime: latestBlock.timestamp + 120,
                purchaseLimit: 3,
                singlePurchaseLimit: 1,
                requirement: {
                    requiredType: 0,
                    requiredAsset: [NULL_ADDRESS],
                    requiredAmount: 0,
<<<<<<< HEAD
                    
=======
                    whitelistId: 0,
>>>>>>> 1d1f7833
                    requiredId: []
                    },
                    collection: super1155.address
                }, [1, 2], // Groups 1 = FT, 2 = NFT
                [1, 0], // NumberOffset 1 = FT, 0 = NFT // FT's are coerced to index 1
                [10, 5], // Caps 10 = FT, 5 = NFT
                [
                    [{ // Price pair for FTs
                        assetType: 1,
                        asset: NULL_ADDRESS,
                        price: 1
                    }], 

                    [{ // Price pairs for NFTs, 5 NFTs = 5 Prices Pairs
                        assetType: 1,
                        asset: NULL_ADDRESS,
                        price: 1
                    }, {
                        assetType: 1,
                        asset: NULL_ADDRESS,
                        price: 1
                    }, {
                        assetType: 1,
                        asset: NULL_ADDRESS,
                        price: 1
                    }, {
                        assetType: 1,
                        asset: NULL_ADDRESS,
                        price: 1
                    }, {
                        assetType: 1,
                        asset: NULL_ADDRESS,
                        price: 1
                    }]
                ]);

            // Get the pool
            let pools = await mintShop1155.connect(owner).getPools([0], 0);
            expect(pools[0].config.name).to.be.equal("firstPool");

            let whiteList = {
                "0xf39Fd6e51aad88F6F4ce6aB8827279cffFb92266" : 1, 
                "0x70997970C51812dc3A010C7d01b50e0d17dc79C8" : 1, 
                "0x3C44CdDdB6a900fa2b585dd299e03d12FA4293BC": 1, 
                "0x90F79bf6EB2c4f870365E785982E1f101E93b906": 1, 
                "0x15d34AAf54267DB7D7c367839AAf71A00a2C6A65": 1, 
                "0x9965507D1a55bcC2695C58ba16FB37d819B0A4dc": 1, 
                "0x976EA74026E726554dB657fA54763abd0C3a0aa9": 1
            }
    
            const root = computeRootHash(whiteList);
    
            const whiteListCreate = {
                _accesslistId: 0,
                _merkleRoot: root,
                _startTime: 0,
                _endTime: ethers.constants.MaxUint256,
                _price: ethers.utils.parseEther("100"),
                _token: NULL_ADDRESS
            }

    
            // await mintShop1155.connect(owner).setItems([super1155.address, super1155Second.address]);
            await mintShop1155.connect(owner).addWhiteList(0, [whiteListCreate]);

        });

        it("Shoud revert, user already bought", async function() {
            let whiteList = {
                "0xf39Fd6e51aad88F6F4ce6aB8827279cffFb92266" : 1, 
                "0x70997970C51812dc3A010C7d01b50e0d17dc79C8" : 1, 
                "0x3C44CdDdB6a900fa2b585dd299e03d12FA4293BC": 1, 
                "0x90F79bf6EB2c4f870365E785982E1f101E93b906": 1, 
                "0x15d34AAf54267DB7D7c367839AAf71A00a2C6A65": 1, 
                "0x9965507D1a55bcC2695C58ba16FB37d819B0A4dc": 1, 
                "0x976EA74026E726554dB657fA54763abd0C3a0aa9": 1
              }

            let whiteListInput = {
<<<<<<< HEAD
                
=======
                whiteListId: 0,
>>>>>>> 1d1f7833
                index: getIndex(whiteList, signer1.address),
                allowance: whiteList[signer1.address],
                node: hash(getIndex(whiteList, signer1.address), signer1.address, whiteList[signer1.address]),
                merkleProof: computeMerkleProof(getIndex(whiteList, signer1.address), whiteList),
              }
                mintShop1155.connect(signer1).mintFromPool(0, 2, 1, 1, 0, whiteListInput, {value: ethers.utils.parseEther("100")})
            await expect(
                mintShop1155.connect(signer1).mintFromPool(0, 2, 1, 1, 0, whiteListInput, {value: ethers.utils.parseEther("100")})
            ).to.be.revertedWith("0x0G");
        })

        it("Shoud revert, user not in whiteList", async function() {
            let whiteList = {
                "0xf39Fd6e51aad88F6F4ce6aB8827279cffFb92266" : 1, 
                "0x70997970C51812dc3A010C7d01b50e0d17dc79C8" : 1, 
                "0x3C44CdDdB6a900fa2b585dd299e03d12FA4293BC": 1, 
                "0x90F79bf6EB2c4f870365E785982E1f101E93b906": 1, 
                "0x15d34AAf54267DB7D7c367839AAf71A00a2C6A65": 1, 
                "0x9965507D1a55bcC2695C58ba16FB37d819B0A4dc": 1, 
                "0x976EA74026E726554dB657fA54763abd0C3a0aa9": 1
              }

            let whiteListInput = {
<<<<<<< HEAD
                
=======
                whiteListId: 0,
>>>>>>> 1d1f7833
                index: getIndex(whiteList, signer1.address),
                allowance: whiteList[signer1.address],
                node: hash(getIndex(whiteList, signer1.address), signer1.address, whiteList[signer1.address]),
                merkleProof: computeMerkleProof(getIndex(whiteList, signer1.address), whiteList),
              }
            await expect(
                mintShop1155.connect(owner).mintFromPool(1, 2, 1, 1, 0, whiteListInput, {value: ethers.utils.parseEther("1")})
            ).to.be.revertedWith("0x4B");
        })

        it("Shoud revert: sent less than the value on the whitelist", async function() {
            // await ethers.provider.send("evm_increaseTime", [80]);
            // await ethers.provider.send("evm_mine", []);
            let whiteList = {
                "0xf39Fd6e51aad88F6F4ce6aB8827279cffFb92266" : 1, 
                "0x70997970C51812dc3A010C7d01b50e0d17dc79C8" : 1, 
                "0x3C44CdDdB6a900fa2b585dd299e03d12FA4293BC": 1, 
                "0x90F79bf6EB2c4f870365E785982E1f101E93b906": 1, 
                "0x15d34AAf54267DB7D7c367839AAf71A00a2C6A65": 1, 
                "0x9965507D1a55bcC2695C58ba16FB37d819B0A4dc": 1, 
                "0x976EA74026E726554dB657fA54763abd0C3a0aa9": 1
              }

            let whiteListInput = {
<<<<<<< HEAD
                
=======
                whiteListId: 0,
>>>>>>> 1d1f7833
                index: getIndex(whiteList, signer1.address),
                allowance: whiteList[signer1.address],
                node: hash(getIndex(whiteList, signer1.address), signer1.address, whiteList[signer1.address]),
                merkleProof: computeMerkleProof(getIndex(whiteList, signer1.address), whiteList),
              }
              await expect(
                mintShop1155.connect(signer1).mintFromPool(0, 2, 1, 1, 0, whiteListInput, {value: ethers.utils.parseEther("99")})
            ).to.be.revertedWith("0x9B");
        })

        it("Shoud buy for whitelist price", async function() {
            await ethers.provider.send("evm_increaseTime", [70]);
            await ethers.provider.send("evm_mine", []);
            let whiteList = {
                "0xf39Fd6e51aad88F6F4ce6aB8827279cffFb92266" : 1, 
                "0x70997970C51812dc3A010C7d01b50e0d17dc79C8" : 1, 
                "0x3C44CdDdB6a900fa2b585dd299e03d12FA4293BC": 1, 
                "0x90F79bf6EB2c4f870365E785982E1f101E93b906": 1, 
                "0x15d34AAf54267DB7D7c367839AAf71A00a2C6A65": 1, 
                "0x9965507D1a55bcC2695C58ba16FB37d819B0A4dc": 1, 
                "0x976EA74026E726554dB657fA54763abd0C3a0aa9": 1
              }

            let whiteListInput = {
<<<<<<< HEAD
                
=======
                whiteListId: 0,
>>>>>>> 1d1f7833
                index: getIndex(whiteList, signer1.address),
                allowance: whiteList[signer1.address],
                node: hash(getIndex(whiteList, signer1.address), signer1.address, whiteList[signer1.address]),
                merkleProof: computeMerkleProof(getIndex(whiteList, signer1.address), whiteList),
              }
            let provider = signer1.provider;
            let balanceBefore = await provider.getBalance(signer1.address);
            console.log(balanceBefore.toString())
            await mintShop1155.connect(signer1).mintFromPool(1, 2, 1, 1, 0, whiteListInput, {value: ethers.utils.parseEther("100")})
            let balanceAfter = await provider.getBalance(signer1.address);
            console.log(balanceAfter.toString())


            console.log(balanceBefore.toString() - balanceAfter.toString());
        })
    });
});<|MERGE_RESOLUTION|>--- conflicted
+++ resolved
@@ -583,11 +583,7 @@
                     requiredType: 0,
                     requiredAsset: [NULL_ADDRESS],
                     requiredAmount: 1,
-<<<<<<< HEAD
                     
-=======
-                    whitelistId: 0,
->>>>>>> 1d1f7833
                     requiredId: []
                     },
                     collection: super1155.address
@@ -635,11 +631,7 @@
                     requiredType: 0,
                     requiredAsset: [NULL_ADDRESS],
                     requiredAmount: 0,
-<<<<<<< HEAD
                     
-=======
-                    whitelistId: 0,
->>>>>>> 1d1f7833
                     requiredId: []
                     },
                     collection: super1155.address
@@ -677,11 +669,7 @@
               }
 
             let whiteListInput = {
-<<<<<<< HEAD
-                
-=======
                 whiteListId: 0,
->>>>>>> 1d1f7833
                 index: getIndex(whiteList, signer1.address),
                 allowance: whiteList[signer1.address],
                 node: hash(getIndex(whiteList, signer1.address), signer1.address, whiteList[signer1.address]),
@@ -712,11 +700,7 @@
               }
 
             let whiteListInput = {
-<<<<<<< HEAD
-                
-=======
                 whiteListId: 0,
->>>>>>> 1d1f7833
                 index: getIndex(whiteList, signer1.address),
                 allowance: whiteList[signer1.address],
                 node: hash(getIndex(whiteList, signer1.address), signer1.address, whiteList[signer1.address]),
@@ -740,11 +724,7 @@
               }
 
             let whiteListInput = {
-<<<<<<< HEAD
-                
-=======
                 whiteListId: 0,
->>>>>>> 1d1f7833
                 index: getIndex(whiteList, signer1.address),
                 allowance: whiteList[signer1.address],
                 node: hash(getIndex(whiteList, signer1.address), signer1.address, whiteList[signer1.address]),
@@ -752,12 +732,8 @@
               }
 
             await expect(
-<<<<<<< HEAD
                 mintShop1155.connect(deployer).mintFromPool(0, 2, 1, 3, 0, whiteListInput)
             ).to.be.revertedWith("0x1B");
-=======
-                mintShop1155.connect(deployer).mintFromPool(0, 2, 1, 3, 0, whiteListInput)).to.be.revertedWith("0x1B");
->>>>>>> 1d1f7833
         });
 
         it('Reverts: mintFromPool assetindex not valid', async function(){
@@ -773,11 +749,7 @@
               }
 
             let whiteListInput = {
-<<<<<<< HEAD
-                
-=======
                 whiteListId: 0,
->>>>>>> 1d1f7833
                 index: getIndex(whiteList, signer1.address),
                 allowance: whiteList[signer1.address],
                 node: hash(getIndex(whiteList, signer1.address), signer1.address, whiteList[signer1.address]),
@@ -813,11 +785,7 @@
               }
 
             let whiteListInput = {
-<<<<<<< HEAD
-                
-=======
                 whiteListId: 0,
->>>>>>> 1d1f7833
                 index: getIndex(whiteList, signer1.address),
                 allowance: whiteList[signer1.address],
                 node: hash(getIndex(whiteList, signer1.address), signer1.address, whiteList[signer1.address]),
@@ -850,21 +818,13 @@
               }
 
             let whiteListInput = {
-<<<<<<< HEAD
-                
-=======
                 whiteListId: 0,
->>>>>>> 1d1f7833
                 index: getIndex(whiteList, signer1.address),
                 allowance: whiteList[signer1.address],
                 node: hash(getIndex(whiteList, signer1.address), signer1.address, whiteList[signer1.address]),
                 merkleProof: computeMerkleProof(getIndex(whiteList, signer1.address), whiteList),
               }
             // Mint three times
-<<<<<<< HEAD
-=======
-
->>>>>>> 1d1f7833
             mintShop1155.connect(signer1).mintFromPool(0, 2, 0, 1, 0, whiteListInput, {value: ethers.utils.parseEther("1")})
             mintShop1155.connect(signer1).mintFromPool(0, 2, 0, 1, 0, whiteListInput, {value: ethers.utils.parseEther("1")})
             mintShop1155.connect(signer1).mintFromPool(0, 2, 0, 1, 0, whiteListInput, {value: ethers.utils.parseEther("1")})
@@ -874,10 +834,6 @@
             // await mintShop1155.connect(signer1).mintFromPool(1, 3, 1, 1, 0, whiteListInput, {value: ethers.utils.parseEther("1")})
             // await mintShop1155.connect(signer1).mintFromPool(1, 2, 0, 1, 0, whiteListInput, {value: ethers.utils.parseEther("1")})
 
-<<<<<<< HEAD
-=======
-
->>>>>>> 1d1f7833
 
             // Mint again surpassing the purchase limit of the pool
             await expect(
@@ -904,11 +860,7 @@
               }
 
             let whiteListInput = {
-<<<<<<< HEAD
-                
-=======
                 whiteListId: 0,
->>>>>>> 1d1f7833
                 index: getIndex(whiteList, signer1.address),
                 allowance: whiteList[signer1.address],
                 node: hash(getIndex(whiteList, signer1.address), signer1.address, whiteList[signer1.address]),
@@ -1014,11 +966,7 @@
               }
 
             let whiteListInput = {
-<<<<<<< HEAD
-                
-=======
                 whiteListId: 0,
->>>>>>> 1d1f7833
                 index: getIndex(whiteList, signer1.address),
                 allowance: whiteList[signer1.address],
                 node: hash(getIndex(whiteList, signer1.address), signer1.address, whiteList[signer1.address]),
@@ -1036,11 +984,7 @@
                     requiredType: 0,
                     requiredAsset: [NULL_ADDRESS],
                     requiredAmount: 1,
-<<<<<<< HEAD
                     
-=======
-                    whitelistId: 0,
->>>>>>> 1d1f7833
                     requiredId: []
                     },
                     collection: super1155.address
@@ -1080,11 +1024,7 @@
                     requiredType: 0,
                     requiredAsset: [NULL_ADDRESS],
                     requiredAmount: 1,
-<<<<<<< HEAD
                     
-=======
-                    whitelistId: 0,
->>>>>>> 1d1f7833
                     requiredId: []
                     },
                     collection: super1155.address
@@ -1121,11 +1061,7 @@
               }
 
             let whiteListInput = {
-<<<<<<< HEAD
-                
-=======
                 whiteListId: 0,
->>>>>>> 1d1f7833
                 index: getIndex(whiteList, signer1.address),
                 allowance: whiteList[signer1.address],
                 node: hash(getIndex(whiteList, signer1.address), signer1.address, whiteList[signer1.address]),
@@ -1157,11 +1093,7 @@
                     requiredType: 1,
                     requiredAsset: [mockERC20.address],
                     requiredAmount: ethers.utils.parseEther("10"),
-<<<<<<< HEAD
                     
-=======
-                    whitelistId: 0,
->>>>>>> 1d1f7833
                     requiredId: []
                     },
                     collection: super1155.address
@@ -1190,11 +1122,7 @@
                   }
     
                 let whiteListInput = {
-<<<<<<< HEAD
-                    
-=======
                     whiteListId: 0,
->>>>>>> 1d1f7833
                     index: getIndex(whiteList, signer1.address),
                     allowance: whiteList[signer1.address],
                     node: hash(getIndex(whiteList, signer1.address), signer1.address, whiteList[signer1.address]),
@@ -1250,11 +1178,7 @@
               }
 
             let whiteListInput = {
-<<<<<<< HEAD
-                
-=======
                 whiteListId: 0,
->>>>>>> 1d1f7833
                 index: getIndex(whiteList, signer1.address),
                 allowance: whiteList[signer1.address],
                 node: hash(getIndex(whiteList, signer1.address), signer1.address, whiteList[signer1.address]),
@@ -1273,11 +1197,7 @@
                     requiredType: 0,
                     requiredAsset: [NULL_ADDRESS],
                     requiredAmount: 1,
-<<<<<<< HEAD
                     
-=======
-                    whitelistId: 0,
->>>>>>> 1d1f7833
                     requiredId: []
                     },
                     collection: super1155.address
@@ -1319,11 +1239,7 @@
                     requiredType: 2,
                     requiredAsset: [super1155.address],
                     requiredAmount: 1,
-<<<<<<< HEAD
                     
-=======
-                    whitelistId: 0,
->>>>>>> 1d1f7833
                     requiredId: []
                     },
                     collection: super1155.address
@@ -1352,11 +1268,7 @@
                   }
     
                 let whiteListInput = {
-<<<<<<< HEAD
-                    
-=======
                     whiteListId: 0,
->>>>>>> 1d1f7833
                     index: getIndex(whiteList, signer1.address),
                     allowance: whiteList[signer1.address],
                     node: hash(getIndex(whiteList, signer1.address), signer1.address, whiteList[signer1.address]),
@@ -1374,10 +1286,6 @@
         });
     });
 
-<<<<<<< HEAD
-=======
-
->>>>>>> 1d1f7833
     // describe("mintFromPool for staker contract for a specific Super1155 group", function () {
     //     it('should purchase using staking points', async function(){
     //         // Configure token group
@@ -1403,11 +1311,7 @@
     //                 requiredType: 3,
     //                 requiredAsset: [staker.address],
     //                 requiredAmount: 1000, // Required amount of points
-<<<<<<< HEAD
     //                 
-=======
-    //                 whitelistId: 0,
->>>>>>> 1d1f7833
     //                 requiredId: []
     //                 },
     //                 collection: super1155.address
@@ -1466,11 +1370,7 @@
     //           }
 
     //         let whiteListInput = {
-<<<<<<< HEAD
-    //             
-=======
     //             whiteListId: 0,
->>>>>>> 1d1f7833
     //             index: getIndex(whiteList, signer1.address),
     //             allowance: whiteList[signer1.address],
     //             node: hash(getIndex(whiteList, signer1.address), signer1.address, whiteList[signer1.address]),
@@ -1582,11 +1482,7 @@
                     requiredType: 0,
                     requiredAsset: [NULL_ADDRESS],
                     requiredAmount: 1,
-<<<<<<< HEAD
                     
-=======
-                    whitelistId: 0,
->>>>>>> 1d1f7833
                     requiredId: []
                     },
                     collection: sup.address
@@ -1611,11 +1507,7 @@
               }
 
             let whiteListInput = {
-<<<<<<< HEAD
-                
-=======
                 whiteListId: 0,
->>>>>>> 1d1f7833
                 index: getIndex(whiteList, signer1.address),
                 allowance: whiteList[signer1.address],
                 node: hash(getIndex(whiteList, signer1.address), signer1.address, whiteList[signer1.address]),
@@ -1686,11 +1578,7 @@
                     requiredType: 0,
                     requiredAsset: [NULL_ADDRESS],
                     requiredAmount: 1,
-<<<<<<< HEAD
                     
-=======
-                    whitelistId: 0,
->>>>>>> 1d1f7833
                     requiredId: []
                     },
                     collection: super1155.address
@@ -1738,11 +1626,7 @@
                     requiredType: 0,
                     requiredAsset: [NULL_ADDRESS],
                     requiredAmount: 0,
-<<<<<<< HEAD
                     
-=======
-                    whitelistId: 0,
->>>>>>> 1d1f7833
                     requiredId: []
                     },
                     collection: super1155.address
@@ -1822,11 +1706,7 @@
               }
 
             let whiteListInput = {
-<<<<<<< HEAD
-                
-=======
                 whiteListId: 0,
->>>>>>> 1d1f7833
                 index: getIndex(whiteList, signer1.address),
                 allowance: whiteList[signer1.address],
                 node: hash(getIndex(whiteList, signer1.address), signer1.address, whiteList[signer1.address]),
@@ -1850,11 +1730,7 @@
               }
 
             let whiteListInput = {
-<<<<<<< HEAD
-                
-=======
                 whiteListId: 0,
->>>>>>> 1d1f7833
                 index: getIndex(whiteList, signer1.address),
                 allowance: whiteList[signer1.address],
                 node: hash(getIndex(whiteList, signer1.address), signer1.address, whiteList[signer1.address]),
@@ -1879,11 +1755,7 @@
               }
 
             let whiteListInput = {
-<<<<<<< HEAD
-                
-=======
                 whiteListId: 0,
->>>>>>> 1d1f7833
                 index: getIndex(whiteList, signer1.address),
                 allowance: whiteList[signer1.address],
                 node: hash(getIndex(whiteList, signer1.address), signer1.address, whiteList[signer1.address]),
@@ -1908,11 +1780,7 @@
               }
 
             let whiteListInput = {
-<<<<<<< HEAD
-                
-=======
                 whiteListId: 0,
->>>>>>> 1d1f7833
                 index: getIndex(whiteList, signer1.address),
                 allowance: whiteList[signer1.address],
                 node: hash(getIndex(whiteList, signer1.address), signer1.address, whiteList[signer1.address]),
