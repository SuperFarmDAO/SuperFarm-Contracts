import { ethers, network } from "hardhat";

export const NULL_ADDRESS = "0x0000000000000000000000000000000000000000";

export async function getCurrentTime() {
  return (
    await ethers.provider.getBlock(await ethers.provider.getBlockNumber())
  ).timestamp;
}

export async function evm_increaseTime(seconds) {
  await network.provider.send("evm_increaseTime", [seconds]);
  await network.provider.send("evm_mine");
}

/*=======================MARKETPLACE===========================*/
export const replacementPatternBuy =
  "0x00000000ffffffffffffffffffffffffffffffffffffffffffffffffffffffffffffffff00000000000000000000000000000000000000000000000000000000000000000000000000000000000000000000000000000000000000000000000000000000";
export const replacementPatternSell =
  "0x000000000000000000000000000000000000000000000000000000000000000000000000ffffffffffffffffffffffffffffffffffffffffffffffffffffffffffffffff0000000000000000000000000000000000000000000000000000000000000000";
export const mint = {
  weth: {
    bob: ethers.utils.parseEther("100"),
    alice: ethers.utils.parseEther("10"),
  },
  erc721: {
    bob: 1,
    alice: 2,
  },
  erc1155: {
    bob: {
      id: 1,
      amount: 5,
      data: 0x0,
    },
    alice: {
      id: 2,
      amount: 3,
      data: 0x0,
    },
  },
};

export function makeOrder(
  _basePrice,
  _extra,
  _listingTime,
  _expirationTime,
  _salt,
  _fees,
  _addresses,
  _exchange,
  _maker,
  _side,
  _taker,
  _saleKind,
  _callType,
  _target,
  _staticTarget,
  _paymentToken,
  _data,
  _replacementPattern,
  _staticExtraData
) {
  return {
    outline: {
      basePrice: _basePrice,
      listingTime: _listingTime,
      expirationTime: _expirationTime,
      exchange: _exchange,
      maker: _maker,
      side: _side,
      taker: _taker,
      saleKind: _saleKind,
      target: _target,
      callType: _callType,
      paymentToken: _paymentToken,
    },
    extra: _extra,
    salt: _salt,
    fees: _fees,
    addresses: _addresses,
    staticTarget: _staticTarget,
    data: _data,
    replacementPattern: _replacementPattern,
    staticExtradata: _staticExtraData,
  };
}

async function withTestTokens() {
  const TestERC1155 = await ethers.getContractFactory("TestERC1155");
  const TestERC721 = await ethers.getContractFactory("TestERC721");
  const TestWrappedEther = await ethers.getContractFactory("wETH");

  const erc1155 = await TestERC1155.deploy();
  await erc1155.deployed();
  const erc721 = await TestERC721.deploy();
  await erc721.deployed();
  const weth = await TestWrappedEther.deploy();
  await weth.deployed();

  return [erc1155, erc721, weth];
}

async function withProxies() {
  const Registry = await ethers.getContractFactory("SuperProxyRegistry");
  const TokenTransferProxy = await ethers.getContractFactory(
    "SuperTokenTransferProxy"
  );

  const registry = await Registry.deploy();
  await registry.deployed();
  const transferProxy = await TokenTransferProxy.deploy(registry.address);
  await transferProxy.deployed();

  return [registry, transferProxy];
}

export const withContracts = async function (
  platformFeeAddress,
  minimumPlatformFee
) {
  const [erc1155, erc721, weth] = await withTestTokens();
  const [registry, transferProxy] = await withProxies();

  const Marketplace = await ethers.getContractFactory("SuperMarketplace");

  const marketplace = await Marketplace.deploy(
    registry.address,
    ethers.utils.defaultAbiCoder.encode(
      ["string"],
      ["\x19Ethereum Signed Message:\n"]
    ),
    transferProxy.address,
    platformFeeAddress,
    minimumPlatformFee
  );
  await marketplace.deployed();

  return [marketplace, registry, transferProxy, erc1155, erc721, weth];
};

export const OrderType = {
  Order: [
    {
      name: "outline",
      type: "Outline",
    },
    {
      name: "extra",
      type: "uint256[]",
    },
    {
      name: "salt",
      type: "uint256",
    },
    {
      name: "fees",
      type: "uint256[]",
    },
    {
      name: "addresses",
      type: "address[]",
    },
    {
      name: "staticTarget",
      type: "address",
    },
    {
      name: "data",
      type: "bytes",
    },
    {
      name: "replacementPattern",
      type: "bytes",
    },
    {
      name: "staticExtradata",
      type: "bytes",
    },
  ],
  Outline: [
    {
      name: "basePrice",
      type: "uint256",
    },
    {
      name: "listingTime",
      type: "uint256",
    },
    {
      name: "expirationTime",
      type: "uint256",
    },
    {
      name: "exchange",
      type: "address",
    },
    {
      name: "maker",
      type: "address",
    },
    {
      name: "side",
      type: "uint8",
    },
    {
      name: "taker",
      type: "address",
    },
    {
      name: "saleKind",
      type: "uint8",
    },
    {
      name: "target",
      type: "address",
    },
    {
      name: "callType",
      type: "uint8",
    },
    {
      name: "paymentToken",
      type: "address",
    },
  ],
};
/*=======================MARKETPLACE===========================*/

/*=======================MERKLE UTILS (with allowances)===========================*/

export const expandLeaves = function (balances) {
  var addresses = Object.keys(balances);
  addresses.sort(function (a, b) {
    var al = a.toLowerCase(),
      bl = b.toLowerCase();
    if (al < bl) {
      return -1;
    }
    if (al > bl) {
      return 1;
    }
    return 0;
  });

  return addresses.map(function (a, i) {
    return { address: a, index: i, allowance: balances[a] };
  });
};

export const hash = function (index, address, allowance) {
  return ethers.utils.solidityKeccak256(
    ["uint256", "address", "uint256"],
    [index, address, allowance]
  );
};

// Get hashes of leaf nodes
export const getLeaves = function (balances) {
  var leaves = expandLeaves(balances);

  return leaves.map(function (leaf) {
    return ethers.utils.solidityKeccak256(
      ["uint256", "address", "uint256"],
      [leaf.index, leaf.address, leaf.allowance]
    );
  });
};

export const computeRootHash = function (balances) {
  var leaves = getLeaves(balances);
  // console.log(leaves)
  while (leaves.length > 1) {
    reduceMerkleBranches(leaves);
  }

  return leaves[0];
};

export const computeMerkleProof = function (index, address) {
  var leaves = getLeaves(address);

  if (index == null) {
    throw new Error("address not found");
  }

  var path = index;

  var proof = [];
  while (leaves.length > 1) {
    if (path % 2 == 1) {
      proof.push(leaves[path - 1]);
    } else {
      if (typeof leaves[path + 1] != "undefined") proof.push(leaves[path + 1]);
      else proof.push(leaves[path]);
    }

    // Reduce the merkle tree one level
    reduceMerkleBranches(leaves);

    // Move up
    path = parseInt(path / 2);
  }
  // console.log(proof)
  return proof;
};

export const reduceMerkleBranches = function (leaves) {
  var output = [];

  while (leaves.length) {
    var left = leaves.shift();
    var right = leaves.length === 0 ? left : leaves.shift();
    output.push(
      ethers.utils.solidityKeccak256(["bytes32", "bytes32"], [left, right])
    );
  }
  output.forEach(function (leaf) {
    leaves.push(leaf);
  });
};

export const getIndex = function (balances, address) {
  // address = address.toLowerCase();

  var leaves = expandLeaves(balances);

  var index = null;
  for (var i = 0; i < leaves.length; i++) {
    if (i != leaves[i].index) {
      throw new Error("bad index mapping");
    }
    if (leaves[i].address === address) {
      return leaves[i].index;
    }
  }

  throw new Error("address not found");
};

/*=======================MERKLE UTILS (with allowances)===========================*/

/*=======================MULTICALL=================================*/ 
export const decodeResult = function(contractABI, func, result) {
    var functionABI =  contractABI.abi.find((abiItem) => {return abiItem.name == func;});
    var abiCoder = ethers.utils.defaultAbiCoder;
    var decoded = abiCoder.decode(functionABI.outputs, String(result)); 
    return decoded;   
}

export const encodeCall = function(address, contractABI, func, param) {
    var functionABI =  contractABI.abi.find((abiItem) => {return abiItem.name == func;});
    var iface = new ethers.utils.Interface([functionABI]);
    var encodedData = iface.encodeFunctionData(func, param);
    var call = {
        target: address,
        callData: encodedData
    };
    return [call];
}

// decodeResults and encodeCalls fucntions  
export const decodeResults = function(contractABIs, funcs, results) {
    // iterate over ABIs and funcs to extract result for each call from common
    var decoded = [];
    for(var i = 0; i < funcs.length; i++) {
        var result = decodeResult(contractABIs[i], funcs[i], results[i])
        decoded = decoded.concat(result); 
    }
    return decoded;
}

export const encodeCalls = function(addresses, contractABIs, funcs, params) {
    var encoded = [];
    for(var i = 0; i < addresses.length; i++) {
        var call = encodeCall(addresses[i], contractABIs[i], funcs[i], params[i])
        encoded = encoded.concat(call);
    }
    return encoded;
}

/*=======================MULTICALL=================================*/ 


/*===============================DIAMOND UTILS=================================== */

//
export const universal =
  "0xffffffffffffffffffffffffffffffff00000000000000000000000000000000";
export const mintRights =
  "0xfdf81848136595c31bb5f76217767372bc4bf906663038eb38381131ea27ecba";

// get function selectors from ABI
export const getSelectors = function (contract) {
  const signatures = Object.keys(contract.interface.functions);
  const selectors = signatures.reduce((acc, val) => {
    if (val !== "init(bytes)") {
      acc.push(contract.interface.getSighash(val));
    }
    return acc;
  }, []);
  selectors.contract = contract;
  selectors.remove = remove;
  selectors.get = get;
  return selectors;
};

// get function selector from function signature
export const getSelector = function (func) {
  const abiInterface = new ethers.utils.Interface([func]);
  return abiInterface.getSighash(ethers.utils.Fragment.from(func));
};

// used with getSelectors to remove selectors from an array of selectors
// functionNames argument is an array of function signatures
function remove(functionNames) {
  const selectors = this.filter((v) => {
    for (const functionName of functionNames) {
      if (v === this.contract.interface.getSighash(functionName)) {
        return false;
      }
    }
    return true;
  });
  selectors.contract = this.contract;
  selectors.remove = this.remove;
  selectors.get = this.get;
  return selectors;
}

// used with getSelectors to get selectors from an array of selectors
// functionNames argument is an array of function signatures
function get(functionNames) {
  const selectors = this.filter((v) => {
    for (const functionName of functionNames) {
      if (v === this.contract.interface.getSighash(functionName)) {
        return true;
      }
    }
    return false;
  });
  selectors.contract = this.contract;
  selectors.remove = this.remove;
  selectors.get = this.get;
  return selectors;
}

// remove selectors using an array of signatures
function removeSelectors(selectors, signatures) {
  const iface = new ethers.utils.Interface(
    signatures.map((v) => "function " + v)
  );
  const removeSelectors = signatures.map((v) => iface.getSighash(v));
  selectors = selectors.filter((v) => !removeSelectors.includes(v));
  return selectors;
}

// find a particular address position in the return value of diamondLoupeFacet.facets()
function findAddressPositionInFacets(facetAddress, facets) {
  for (let i = 0; i < facets.length; i++) {
    if (facets[i].facetAddress === facetAddress) {
      return i;
    }
  }
}

<<<<<<< HEAD
/*===============================DIAMOND UTILS=================================== */
=======
/*=======================MERKLE UTILS (with allowances)===========================*/
/*=======================MULTICALL=================================*/ 
export const decodeResult = function(contractABI, func, result) {
    var functionABI =  contractABI.abi.find((abiItem) => {return abiItem.name == func;});
    var abiCoder = ethers.utils.defaultAbiCoder;
    var decoded = abiCoder.decode(functionABI.outputs, String(result)); 
    return decoded;   
}

export const encodeCall = function(address, contractABI, func, param) {
    var functionABI =  contractABI.abi.find((abiItem) => {return abiItem.name == func;});
    var iface = new ethers.utils.Interface([functionABI]);
    var encodedData = iface.encodeFunctionData(func, param);
    var call = {
        target: address,
        callData: encodedData
    };
    return [call];
}

// decodeResults and encodeCalls fucntions  
export const decodeResults = function(contractABIs, funcs, results) {
    // iterate over ABIs and funcs to extract result for each call from common
    var decoded = [];
    for(var i = 0; i < funcs.length; i++) {
        var result = decodeResult(contractABIs[i], funcs[i], results[i])
        decoded = decoded.concat(result); 
    }
    return decoded;
}

export const encodeCalls = function(addresses, contractABIs, funcs, params) {
    var encoded = [];
    for(var i = 0; i < addresses.length; i++) {
        var call = encodeCall(addresses[i], contractABIs[i], funcs[i], params[i])
        encoded = encoded.concat(call);
    }
    return encoded;
}

/*=======================MULTICALL=================================*/ 
>>>>>>> 591831fc
<|MERGE_RESOLUTION|>--- conflicted
+++ resolved
@@ -465,48 +465,4 @@
   }
 }
 
-<<<<<<< HEAD
 /*===============================DIAMOND UTILS=================================== */
-=======
-/*=======================MERKLE UTILS (with allowances)===========================*/
-/*=======================MULTICALL=================================*/ 
-export const decodeResult = function(contractABI, func, result) {
-    var functionABI =  contractABI.abi.find((abiItem) => {return abiItem.name == func;});
-    var abiCoder = ethers.utils.defaultAbiCoder;
-    var decoded = abiCoder.decode(functionABI.outputs, String(result)); 
-    return decoded;   
-}
-
-export const encodeCall = function(address, contractABI, func, param) {
-    var functionABI =  contractABI.abi.find((abiItem) => {return abiItem.name == func;});
-    var iface = new ethers.utils.Interface([functionABI]);
-    var encodedData = iface.encodeFunctionData(func, param);
-    var call = {
-        target: address,
-        callData: encodedData
-    };
-    return [call];
-}
-
-// decodeResults and encodeCalls fucntions  
-export const decodeResults = function(contractABIs, funcs, results) {
-    // iterate over ABIs and funcs to extract result for each call from common
-    var decoded = [];
-    for(var i = 0; i < funcs.length; i++) {
-        var result = decodeResult(contractABIs[i], funcs[i], results[i])
-        decoded = decoded.concat(result); 
-    }
-    return decoded;
-}
-
-export const encodeCalls = function(addresses, contractABIs, funcs, params) {
-    var encoded = [];
-    for(var i = 0; i < addresses.length; i++) {
-        var call = encodeCall(addresses[i], contractABIs[i], funcs[i], params[i])
-        encoded = encoded.concat(call);
-    }
-    return encoded;
-}
-
-/*=======================MULTICALL=================================*/ 
->>>>>>> 591831fc
