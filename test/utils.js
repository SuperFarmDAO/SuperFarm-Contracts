import {ethers, network} from "hardhat";

export const NULL_ADDRESS = '0x0000000000000000000000000000000000000000';

export async function getCurrentTime(){
    return (
      await ethers.provider.getBlock(await ethers.provider.getBlockNumber())
    ).timestamp;
}

export async function evm_increaseTime(seconds){
    await network.provider.send("evm_increaseTime", [seconds]);
    await network.provider.send("evm_mine");
}

/*=======================MARKETPLACE===========================*/
export const replacementPatternBuy = "0x00000000ffffffffffffffffffffffffffffffffffffffffffffffffffffffffffffffff00000000000000000000000000000000000000000000000000000000000000000000000000000000000000000000000000000000000000000000000000000000";
export const replacementPatternSell = "0x000000000000000000000000000000000000000000000000000000000000000000000000ffffffffffffffffffffffffffffffffffffffffffffffffffffffffffffffff0000000000000000000000000000000000000000000000000000000000000000";
export const mint = {
    weth: {
        bob: ethers.utils.parseEther("100"),
        alice: ethers.utils.parseEther("10")
    },
    erc721:{
        bob: 1,
        alice: 2
    },
    erc1155:{
        bob: {
            id: 1,
            amount: 5,
            data: 0x0
        },
        alice:{
            id: 2,
            amount: 3,
            data: 0x0
        }
    }
}


export function makeOrder(
    _basePrice,
    _extra,
    _listingTime,
    _expirationTime, 
    _salt,
    _fees, 
    _addresses, 
    _exchange, 
    _maker,
    _side,
    _taker, 
    _saleKind,
    _callType,
    _target,
    _staticTarget,
    _paymentToken,
    _data,
    _replacementPattern,
    _staticExtraData) 
    {
    return {
            outline: {
            basePrice: _basePrice,
            listingTime: _listingTime,
            expirationTime: _expirationTime,
            exchange: _exchange,
            maker: _maker,
            side: _side,
            taker: _taker,
            saleKind: _saleKind,
            target: _target,
            callType: _callType,
            paymentToken: _paymentToken
        },
        extra: _extra,
        salt: _salt,
        fees: _fees,
        addresses: _addresses,
        staticTarget: _staticTarget,
        data: _data,
        replacementPattern: _replacementPattern,
        staticExtradata: _staticExtraData
    }
}

async function withTestTokens(){
    const TestERC1155 = await ethers.getContractFactory("TestERC1155");
    const TestERC721 = await ethers.getContractFactory("TestERC721");
    const TestWrappedEther = await ethers.getContractFactory("wETH");

    const erc1155 = await TestERC1155.deploy();
    await erc1155.deployed()
    const erc721 = await TestERC721.deploy();
    await erc721.deployed()
    const weth = await TestWrappedEther.deploy();
    await weth.deployed()

    return [erc1155, erc721, weth]
}

async function withProxies(){
    const Registry = await ethers.getContractFactory("SuperProxyRegistry");
    const TokenTransferProxy = await ethers.getContractFactory("SuperTokenTransferProxy");

    const registry = await Registry.deploy();
    await registry.deployed()
    const transferProxy = await TokenTransferProxy.deploy(registry.address);
    await transferProxy.deployed()

    return [registry, transferProxy]
}

export const withContracts = async function(platformFeeAddress, minimumPlatformFee){
    const [erc1155, erc721, weth] = await withTestTokens();
    const[registry, transferProxy] = await withProxies();

    const Marketplace = await ethers.getContractFactory("SuperMarketplace");

    const marketplace = await Marketplace.deploy(
        registry.address,
        ethers.utils.defaultAbiCoder.encode(["string"],["\x19Ethereum Signed Message:\n"]),
        transferProxy.address,
        platformFeeAddress,
        minimumPlatformFee
    );
    await marketplace.deployed()

    return [marketplace, registry, transferProxy, erc1155, erc721, weth]
}
<<<<<<< HEAD
=======

export const OrderType = {
    Order: [
        {
            name: "outline",
            type: "Outline"
        },
        {
            name: "extra",
            type: "uint256[]"
        },
        {
            name: "salt",
            type: "uint256"
        },
        {
            name: "fees",
            type: "uint256[]"
        },
        {
            name: "addresses",
            type: "address[]"
        },
        {
            name: "staticTarget",
            type: "address"
        },
        {
            name: "data",
            type: "bytes"
        },
        {
            name: "replacementPattern",
            type: "bytes"
        },
        {
            name: "staticExtradata",
            type: "bytes"
        }
    ],
    Outline: [
        {
            name: "basePrice",
            type: "uint256"
        },
        {
            name: "listingTime",
            type: "uint256"
        },
        {
            name: "expirationTime",
            type: "uint256"
        },
        {
            name: "exchange",
            type: "address"
        },
        {
            name: "maker",
            type: "address"
        },
        {
            name: "side",
            type: "uint8"
        },
        {
            name: "taker",
            type: "address"
        },
        {
            name: "saleKind",
            type: "uint8"
        },
        {
            name: "target",
            type: "address"
        },
        {
            name: "callType",
            type: "uint8"
        },
        {
            name: "paymentToken",
            type: "address"
        },
    ]
}
>>>>>>> ddde0713
/*=======================MARKETPLACE===========================*/

/*=======================MERKLE UTILS (with allowances)===========================*/

export const expandLeaves = function (balances) {
    var addresses = Object.keys(balances)
    addresses.sort(function(a, b) {
        var al = a.toLowerCase(), bl = b.toLowerCase();
        if (al < bl) { return -1; }
        if (al > bl) { return 1; }
        return 0;
    });

    return addresses.map(function(a, i) { return { address: a, index: i, allowance: balances[a]}; });
}


export const hash = function(index, address, allowance) {
    return ethers.utils.solidityKeccak256(["uint256", "address", "uint256"], [index, address, allowance]);

}

// Get hashes of leaf nodes
export const getLeaves = function(balances) {
    var leaves = expandLeaves(balances);
    
    return leaves.map(function(leaf) {
        return ethers.utils.solidityKeccak256(["uint256", "address", "uint256"], [leaf.index, leaf.address, leaf.allowance]);
    });
}

export const computeRootHash = function(balances) {
    var leaves = getLeaves(balances);
    // console.log(leaves)
    while (leaves.length > 1) {
        reduceMerkleBranches(leaves);
    }

    return leaves[0];
}


export const computeMerkleProof = function(index, address) {
    var leaves = getLeaves(address);

    if (index == null) { throw new Error('address not found'); }

    var path = index;

    var proof = [ ];
    while (leaves.length > 1) {
        if ((path % 2) == 1) {
            proof.push(leaves[path - 1])
        } else {
            if (typeof leaves[path + 1] != "undefined")
                proof.push(leaves[path + 1])
            else
                proof.push(leaves[path])
        }

        // Reduce the merkle tree one level
        reduceMerkleBranches(leaves);

        // Move up
        path = parseInt(path / 2);
    }
    // console.log(proof)
    return proof;
}

export const reduceMerkleBranches = function(leaves) {
    var output = [];

    while (leaves.length) {
        var left = leaves.shift();
        var right = (leaves.length === 0) ? left: leaves.shift();
        output.push(ethers.utils.solidityKeccak256(["bytes32", "bytes32"], [left, right]));
    }
    output.forEach(function(leaf) {
        leaves.push(leaf);
    });
}


export const getIndex = function(balances, address) {
    // address = address.toLowerCase();

    var leaves = expandLeaves(balances);

    var index = null;
    for (var i = 0; i < leaves.length; i++) {
        if (i != leaves[i].index) { throw new Error('bad index mapping'); }
        if (leaves[i].address === address) { return leaves[i].index; }
    }

    throw new Error('address not found');
}

/*=======================MERKLE UTILS (with allowances)===========================*/<|MERGE_RESOLUTION|>--- conflicted
+++ resolved
@@ -130,8 +130,6 @@
 
     return [marketplace, registry, transferProxy, erc1155, erc721, weth]
 }
-<<<<<<< HEAD
-=======
 
 export const OrderType = {
     Order: [
@@ -219,7 +217,6 @@
         },
     ]
 }
->>>>>>> ddde0713
 /*=======================MARKETPLACE===========================*/
 
 /*=======================MERKLE UTILS (with allowances)===========================*/
