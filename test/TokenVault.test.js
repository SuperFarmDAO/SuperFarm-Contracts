--- conflicted
+++ resolved
@@ -67,11 +67,7 @@
         ProxyRegistry;
     let transValue = ethers.utils.parseEther("0");
     let prov = waffle.provider;        
-<<<<<<< HEAD
-    let TimeNow = Math.floor(Date.now() / 1000);
-=======
     let TimeNow;
->>>>>>> ddde0713
     let transactionValue = ethers.utils.parseEther("0");
     let signatureMSG = "";
     let etherBalanceVault = ethers.utils.parseEther('500');
@@ -79,10 +75,7 @@
     before(async () => {
         [admin, alice, bob, carol, dev] = await ethers.getSigners();
         // Create factories for deploying all required contracts using specified signers.
-<<<<<<< HEAD
-=======
         TimeNow = await getTime() + 100;
->>>>>>> ddde0713
         Token = await ethers.getContractFactory("Token");
         MultiSigWallet = await ethers.getContractFactory("MultiSigWallet");
         Timelock = await ethers.getContractFactory("Timelock");
@@ -129,15 +122,9 @@
         tokenVault = await TokenVault.connect(admin).deploy(
             "Vault One",
             token.address,
-<<<<<<< HEAD
-            multiSig.address,
-            multiSig.address,
-            3
-=======
             multiSig.address, // panic owner  
             multiSig.address, // panic destination
             3 // panic
->>>>>>> ddde0713
         );
         await tokenVault.deployed();
         proxyRegistry = await ProxyRegistry.connect(admin).deploy();
@@ -256,16 +243,11 @@
             ethers.constants.MaxUint256
         );
 
-<<<<<<< HEAD
-        let works = await super721.hasRight(tokenVault.address, UNIVERSAL, BURN);
-
-=======
         let works721 = await super721.hasRight(tokenVault.address, UNIVERSAL, BURN);
         let works1155 = await super1155.hasRight(tokenVault.address, UNIVERSAL, BURN);
         if (!works721) { console.log("BURN right was not given for 721 contract")}
         if (!works1155) { console.log("BURN right was not given for 1155 contract")}
         
->>>>>>> ddde0713
         await expect( dev.sendTransaction({
             to: tokenVault.address,
             value: etherBalanceVault
@@ -282,11 +264,7 @@
     it("should allow the multisig to send tokens via timelock", async () => {
         let devBalance = await token.balanceOf(dev.address);
         devBalance.should.be.equal(0);
-<<<<<<< HEAD
-        let eta = Math.floor(Date.now() / 1000) + 180000;
-=======
         let eta = await getTime() + 180000;
->>>>>>> ddde0713
 
         // Generate the raw transaction for releasing tokens from the vault.
         let releaseTokenTransaction =
@@ -387,42 +365,11 @@
         bobConfirmation.should.be.equal(true);
 
         // Wait for the time lock to mature.
-<<<<<<< HEAD
-        let currentTime = 200500;
-        ethers.provider.send("evm_increaseTime", [currentTime]);
-=======
         ethers.provider.send("evm_increaseTime", [190000]);
->>>>>>> ddde0713
         ethers.provider.send("evm_mine");
 
         // Reset the second multisig holder's confirmation.
         await multiSig.connect(bob).revokeConfirmation(1);
-<<<<<<< HEAD
-        console.log();
-        let confCount = await multiSig.getConfirmationCount(1);
-        console.log("Confirmations: " + confCount);
-        let owners = await multiSig.getOwners();
-        let transCount = await multiSig.getTransactionCount(true, true);
-        console.log(owners.toString());
-        console.log(transCount.toString());
-
-        // Confirm that the time lock may now be executed.
-        console.log(1);
-        confirmationTransaction = await multiSig.connect(bob).confirmTransaction(1);
-
-        confCount = await multiSig.getConfirmationCount(1);
-        console.log("Confirmations: " + confCount);
-        
-        devBalance = await token.balanceOf(dev.address);
-        devBalance.should.be.equal(ethers.utils.parseEther("1000"));
-        
-        confirmationReceipt = await confirmationTransaction.wait();
-        executionEvent =
-            confirmationReceipt.events[confirmationReceipt.events.length - 1];
-        executionEvent.event.should.be.equal("Execution");
-
-        // TODO time now update  
-=======
         let confCount = await multiSig.getConfirmationCount(1);
         // console.log("Confirmations: " + confCount);
         let owners = await multiSig.getOwners();
@@ -440,7 +387,6 @@
 
         devBalance = await token.balanceOf(dev.address);
         devBalance.should.be.equal(ethers.utils.parseEther("1000"));
->>>>>>> ddde0713
     });
 
     it("should update panic data", async () => {
@@ -613,13 +559,8 @@
     describe('Test adding of tokens on contract ->', function () {
         beforeEach(async () => {
             let estimatesTimeOfArrival = await getTime() + 180000;
-<<<<<<< HEAD
-            let add721 = await tokenVault.populateTransaction.addSuper721Addr([super721.address, super721Additional.address]);
-            let add1155 = await tokenVault.populateTransaction.addSuper1155Addr([super1155.address, super1155Additional.address]);
-=======
             let add721 = await tokenVault.populateTransaction.addSuper721Addr([super721.address]);
             let add1155 = await tokenVault.populateTransaction.addSuper1155Addr([super1155.address]);
->>>>>>> ddde0713
 
             let enqueueTransaction1 = await timeLock.populateTransaction.queueTransaction(tokenVault.address, transactionValue, signatureMSG, add721.data, estimatesTimeOfArrival);
             let enqueueTransaction2 = await timeLock.populateTransaction.queueTransaction(tokenVault.address, transactionValue, signatureMSG, add1155.data, estimatesTimeOfArrival);
@@ -657,11 +598,8 @@
                 amounts: [ethers.utils.parseEther('10')], 
                 ids: []
             };
-<<<<<<< HEAD
-=======
 
             // TODO add assets to contract 
->>>>>>> ddde0713
         });
         
         it("should add 721 and 1155 tokens to contract", async () => {
@@ -743,11 +681,7 @@
                     addTokens.data, 
                     estimatesTimeOfArrival
                 );
-<<<<<<< HEAD
-                let executeTransaction = await timeLock.populateTransaction.queueTransaction(
-=======
                 let executeTransaction = await timeLock.populateTransaction.executeTransaction(
->>>>>>> ddde0713
                     tokenVault.address,
                     transactionValue,
                     signatureMSG, 
@@ -756,13 +690,8 @@
                 );
                 
                 await multiSig.connect(alice).submitTransaction(timeLock.address, transactionValue, enqueueTransaction.data);
-<<<<<<< HEAD
-                await multiSig.connect(alice).submitTransaction(timeLock.address, transactionValue, executeTransaction.data);
-                await multiSig.connect(bob).confirmTransaction(4);
-=======
                 await multiSig.connect(bob).confirmTransaction(4);
                 await multiSig.connect(alice).submitTransaction(timeLock.address, transactionValue, executeTransaction.data);
->>>>>>> ddde0713
                 ethers.provider.send("evm_increaseTime", [190000]);
                 ethers.provider.send("evm_mine");
                 
@@ -977,37 +906,13 @@
 
             // TODO before panic send tokens to contract
             it('PANIC transfer', async () => {
-<<<<<<< HEAD
-                // let panicOwner = await tokenVault.panicOwner();
-=======
                 let panicOwner = await tokenVault.panicOwner();
                 // expect(panicOwner).to.be.equal(multiSig.address);
->>>>>>> ddde0713
                 let balanceERC20 = await token.balanceOf(tokenVault.address);
                 let balanceERC721 = await super721.balanceOf(tokenVault.address);
                 let balanceERC1155 = await super1155.balanceOf(tokenVault.address, shiftedItemGroupId.add(1));
                 let balanceEthBefore = await prov.getBalance(tokenVault.address);
                 let balanceEthMsg = await prov.getBalance(multiSig.address);
-<<<<<<< HEAD
-
-                let panic = await tokenVault.populateTransaction.panic();
-                await multiSig.connect(alice).submitTransaction(timeLock.address, transactionValue, panic.data);
-                console.log("submited")
-                await multiSig.connect(bob).confirmTransaction(6);
-                
-                let zero = ethers.utils.parseEther('0');
-                // TODO tokens after operation on carol address balance on vault is zero  
-                // vault balances are zero 
-                expect(await token.balanceOf(tokenVault.address)).to.be.equal(zero);
-                expect(await super721.balanceOf(tokenVault.address)).to.be.equal(zero);
-                expect(await super1155.balanceOf(tokenVault.address, shiftedItemGroupId.add(1))).to.be.equal(zero);
-                expect(balanceEthAfter.sub(balanceEthBefore)).to.be.equal(zero); 
-                
-                expect(await token.balanceOf(multiSig.address)).to.be.equal(balanceERC20);
-                expect(await super721.balanceOf(multiSig.address)).to.be.equal(balanceERC721);
-                expect(await super1155.balanceOf(multiSig.address, shiftedItemGroupId.add(1))).to.be.equal(balanceERC1155);
-
-=======
                 let panic = await tokenVault.populateTransaction.panic();
                 await multiSig.connect(alice).submitTransaction(tokenVault.address, transactionValue, panic.data);
                 await multiSig.connect(bob).confirmTransaction(6);
@@ -1032,19 +937,14 @@
                 expect(await super1155.balanceOf(multiSig.address, shiftedItemGroupId.add(1))).to.be.equal(balanceERC1155);
                 expect(await super1155.balanceOf(tokenVault.address, shiftedItemGroupId.add(1))).to.be.equal(zero);
                 
->>>>>>> ddde0713
             });
 
             it('PANIC burn', async () => {
                 let estimatesTimeOfArrival = await getTime() + 180000;
                 let balanceEthBefore = await prov.getBalance(tokenVault.address);
-<<<<<<< HEAD
-                
-=======
                 let balance721 = await super721.balanceOf(tokenVault.address);
                 let balance1155 = await super1155.balanceOf(tokenVault.address, shiftedItemGroupId.add(1));
                 let balanceERC20 = await token.balanceOf(tokenVault.address);
->>>>>>> ddde0713
                 // change pnic distination to zero to call burn 
                 let changePanicDetails = await tokenVault.populateTransaction.changePanicDetails(bob.address, ZERO_ADDRESS);
                 let enqueueTransaction = await timeLock.populateTransaction.queueTransaction(
@@ -1075,15 +975,6 @@
 
                 await tokenVault.connect(bob).panic();
                 let balanceEthAfter = await prov.getBalance(tokenVault.address);
-<<<<<<< HEAD
-
-                let zero = ethers.utils.parseEther('0');
-                // vault balances are zero 
-                expect(await token.balanceOf(tokenVault.address)).to.be.equal(zero);
-                expect(await super721.balanceOf(tokenVault.address)).to.be.equal(zero);
-                expect(await super1155.balanceOf(tokenVault.address, shiftedItemGroupId.add(1))).to.be.equal(zero);
-                expect(balanceEthAfter.sub(balanceEthBefore)).to.be.equal(zero); 
-=======
                 
                 let zero = ethers.utils.parseEther('0');
                 // vault balances are zero 
@@ -1092,7 +983,6 @@
                 expect(await super1155.balanceOf(tokenVault.address, shiftedItemGroupId.add(1))).to.be.equal(zero);
                 expect(await super721.balanceOf(tokenVault.address)).to.be.equal(zero);
                 
->>>>>>> ddde0713
                 // bob's balance are zero 
                 expect(await token.balanceOf(bob.address)).to.be.equal(zero);
                 expect(await super721.balanceOf(bob.address)).to.be.equal(zero);
