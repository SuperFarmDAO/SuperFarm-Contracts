// SPDX-License-Identifier: GPL-3.0
pragma solidity ^0.8.8;

import "@openzeppelin/contracts/token/ERC20/IERC20.sol";
import "@openzeppelin/contracts/security/ReentrancyGuard.sol";
import "@openzeppelin/contracts/token/ERC20/utils/SafeERC20.sol";
<<<<<<< HEAD
// import "@openzeppelin/contracts/token/ERC721/IERC721.sol";
=======
>>>>>>> 972dca3d

import "../../base/Sweepable.sol";
import "../../assets/erc1155/interfaces/ISuper1155.sol";
import "../../assets/erc721/interfaces/ISuper721.sol";
import "../../interfaces/IStaker.sol";
import "../../interfaces/IMintShop.sol";
import "../../libraries/merkle/SuperMerkleAccess.sol";
import "../../libraries/DFStorage.sol";

/**
  @title A Shop contract for selling NFTs via direct minting through particular
    pools with specific participation requirements.
  @author Tim Clancy
  @author Qazawat Zirak
  @author Rostislav Khlebnikov
  @author Nikita Elunin


  This launchpad contract sells new items by minting them into existence. It
  cannot be used to sell items that already exist.
*/
contract MintShop1155 is Sweepable, ReentrancyGuard, IMintShop, SuperMerkleAccess {
  using SafeERC20 for IERC20;


  /// The public identifier for the right to set the payment receiver.
  bytes32 public constant SET_PAYMENT_RECEIVER
    = keccak256("SET_PAYMENT_RECEIVER");

  /// The public identifier for the right to lock the payment receiver.
  bytes32 public constant LOCK_PAYMENT_RECEIVER
    = keccak256("LOCK_PAYMENT_RECEIVER");

  /// The public identifier for the right to update the global purchase limit.
  bytes32 public constant UPDATE_GLOBAL_LIMIT
    = keccak256("UPDATE_GLOBAL_LIMIT");

  /// The public identifier for the right to lock the global purchase limit.
  bytes32 public constant LOCK_GLOBAL_LIMIT = keccak256("LOCK_GLOBAL_LIMIT");

  /// The public identifier for the right to manage whitelists.
  bytes32 public constant WHITELIST = keccak256("WHITELIST");

  /// The public identifier for the right to manage item pools.
  bytes32 public constant POOL = keccak256("POOL");

  /// The public identifier for the right to set new items.
  bytes32 public constant SET_ITEMS = keccak256("SET_ITEMS");

  /// @dev A mask for isolating an item's group ID.
  uint256 constant GROUP_MASK = uint256(type(uint128).max) << 128;


  /// The maximum amount that can be minted through all collections. 
  uint256 public immutable maxAllocation;

  /// The item collection contract that minted items are sold from.
  ISuper1155[] public items;

  /**
    The address where the payment from each item buyer is sent. Care must be
    taken that this address can actually take receipt of the Ether or ERC-20
    earnings.
  */
  address public paymentReceiver;

  /**
    A flag determining whether or not the `paymentReceiver` may be updated using
    the `updatePaymentReceiver` function.
  */
  bool public paymentReceiverLocked;

  /**
    A limit on the number of items that a particular address may purchase across
    any number of pools in this shop.
  */
  uint256 public globalPurchaseLimit;

  /**
    A flag determining whether or not the `globalPurchaseLimit` may be updated
    using the `updateGlobalPurchaseLimit` function.
  */
  bool public globalPurchaseLimitLocked;

  /// A mapping of addresses to the number of items each has purchased globally.
  mapping (address => uint256) public globalPurchaseCounts;

  /// The next available ID to be assumed by the next pool added.
  uint256 public nextPoolId;

  /// A mapping of pool IDs to pools.
  mapping (uint256 => Pool) public pools;

  /**
    This mapping relates each item group ID to the next item ID within that
    group which should be issued, minus one.
  */
  mapping (bytes32 => uint256) public nextItemIssues;

  /**
    This struct tracks information about a single item pool in the Shop.
    @param currentPoolVersion A version number hashed with item group IDs before
           being used as keys to other mappings. This supports efficient
           invalidation of stale mappings.
    @param config configuration  struct PoolInput.
    @param purchaseCounts A mapping of addresses to the number of items each has
      purchased from this pool.
    @param itemCaps A mapping of item group IDs to the maximum number this pool
      is allowed to mint.
    @param itemMinted A mapping of item group IDs to the number this pool has
      currently minted.
    @param itemPrices A mapping of item group IDs to a mapping of available
      Price assets available to purchase with.
    @param itemGroups An array of all item groups currently present in this
      pool.
  */
  struct Pool {
    uint256 currentPoolVersion;
    DFStorage.PoolInput config;
    mapping (address => uint256) purchaseCounts;
    mapping (bytes32 => uint256) itemCaps;
    mapping (bytes32 => uint256) itemMinted;
    mapping (bytes32 => uint256) itemPricesLength;
    mapping (bytes32 => mapping (uint256 => DFStorage.Price)) itemPrices;
    uint256[] itemGroups;
    Whitelist[] whiteLists;
  }

  /**
    This struct tracks information about a single whitelist known to this shop.
    Whitelists may be shared across multiple different item pools.
    @param expiryTime A block timestamp after which this whitelist is
      automatically considered inactive, no matter the value of `isActive`.
    @param currentWhitelistVersion A version number hashed with item group IDs
      before being used as keys to other mappings. This supports efficient
      invalidation of stale mappings to easily clear the whitelist.
    @param isActive Whether or not this whitelist is actively restricting
      purchases in blocks ocurring before `expiryTime`.
    @param addresses A mapping of hashed addresses to a flag indicating whether
      this whitelist allows the address to participate in a purchase.
  */
  struct Whitelist {
    uint256 id;
    mapping (address => bool) minted;
  }



  /**
    This struct tracks information about a single item being sold in a pool.
    @param groupId The group ID of the specific NFT in the collection being sold
      by a pool.
    @param cap The maximum number of items that this shop may mint for the
      specified `groupId`.
    @param minted The number of items that a pool has currently minted of the
      specified `groupId`.
    @param prices The `Price` options that may be used to purchase this item
      from its pool. A buyer may fulfill the purchase with any price option.
  */
  struct PoolItem {
    uint256 groupId;
    uint256 cap;
    uint256 minted;
    DFStorage.Price[] prices;
  }

  /**
    This struct contains the information gleaned from the `getPool` and
    `getPools` functions; it represents a single pool's data.
    @param config configuration struct PoolInput
    @param itemMetadataUri The metadata URI of the item collection being sold
      by this launchpad.
    @param items An array of PoolItems representing each item for sale in the
      pool.
  */
  struct PoolOutput {
    DFStorage.PoolInput config;
    string itemMetadataUri;
    PoolItem[] items;
  }

  /**
    This struct contains the information gleaned from the `getPool` and
    `getPools` functions; it represents a single pool's data. It also includes
    additional information relevant to a user's address lookup.
    @param purchaseCount The amount of items purchased from this pool by the
      specified address.
    @param config configuration struct PoolInput.
    @param whitelistStatus Whether or not the specified address is whitelisted
      for this pool.
    @param itemMetadataUri The metadata URI of the item collection being sold by
      this launchpad.
    @param items An array of PoolItems representing each item for sale in the
      pool.
  */
  struct PoolAddressOutput {
    uint256 purchaseCount;
    DFStorage.PoolInput config;
    bool whitelistStatus;
    string itemMetadataUri;
    PoolItem[] items;
  }

  /**
    An event to track an update to this shop's `paymentReceiver`.

    @param updater The calling address which updated the payment receiver.
    @param oldPaymentReceiver The address of the old payment receiver.
    @param newPaymentReceiver The address of the new payment receiver.
  */
  event PaymentReceiverUpdated(address indexed updater,
    address indexed oldPaymentReceiver, address indexed newPaymentReceiver);

  /**
    An event to track future changes to `paymentReceiver` being locked.

    @param locker The calling address which locked down the payment receiver.
  */
  event PaymentReceiverLocked(address indexed locker);

  /**
    An event to track an update to this shop's `globalPurchaseLimit`.

    @param updater The calling address which updated the purchase limit.
    @param oldPurchaseLimit The value of the old purchase limit.
    @param newPurchaseLimit The value of the new purchase limit.
  */
  event GlobalPurchaseLimitUpdated(address indexed updater,
    uint256 indexed oldPurchaseLimit, uint256 indexed newPurchaseLimit);

  /**
    An event to track future changes to `globalPurchaseLimit` being locked.

    @param locker The calling address which locked down the purchase limit.
  */
  event GlobalPurchaseLimitLocked(address indexed locker);

  /**
    An event to track a specific whitelist being updated. When emitted this
    event indicates that a specific whitelist has had its settings completely
    replaced.

    @param updater The calling address which updated this whitelist.
    @param whitelistId The ID of the whitelist being updated.
    @param addresses The addresses that are now whitelisted with this update.
  */
  event WhitelistUpdated(address indexed updater, uint256 indexed whitelistId,
    address[] indexed addresses);

  /**
    An event to track the addition of addresses to a specific whitelist. When
    emitted this event indicates that a specific whitelist has had `addresses`
    added to it.

    @param adder The calling address which added to this whitelist.
    @param whitelistId The ID of the whitelist being added to.
    @param addresses The addresses that were added in this update.
  */
  event WhitelistAddition(address indexed adder, uint256 indexed whitelistId,
    address[] indexed addresses);

  /**
    An event to track the removal of addresses to a specific whitelist. When
    emitted this event indicates that a specific whitelist has had `addresses`
    removed from it.

    @param remover The calling address which removed from this whitelist.
    @param whitelistId The ID of the whitelist being removed from.
    @param addresses The addresses that were removed in this update.
  */
  event WhitelistRemoval(address indexed remover, uint256 indexed whitelistId,
    address[] indexed addresses);

  /**
    An event to track activating or deactivating a whitelist.

    @param updater The calling address which updated this whitelist.
    @param whitelistId The ID of the whitelist being removed from.
    @param isActive The flag for whitelist activation.
  */
  event WhitelistActiveUpdate(address indexed updater,
    uint256 indexed whitelistId, bool indexed isActive);

  /**
    An event to track an item pool's data being updated. When emitted this event
    indicates that a specific item pool's settings have been completely
    replaced.

    @param updater The calling address which updated this pool.
    @param poolId The ID of the pool being updated.
    @param pool The input data used to update the pool.
    @param groupIds The groupIds that are now on sale in the item pool.
    @param caps The caps, keyed to `groupIds`, of the maximum that each groupId
      may mint up to.
    @param prices The prices, keyed to `groupIds`, of the arrays for `Price`
      objects that each item group may be able be bought with.
  */
  event PoolUpdated(address indexed updater, uint256 poolId,
    DFStorage.PoolInput indexed pool, uint256[] groupIds, uint256[] caps,
    DFStorage.Price[][] indexed prices);

  /**
    An event to track the purchase of items from an item pool.

    @param buyer The address that bought the item from an item pool.
    @param poolId The ID of the item pool that the buyer bought from.
    @param itemIds The array of item IDs that were purchased by the user.
    @param amounts The keyed array of each amount of item purchased by `buyer`.
  */
  event ItemPurchased(address indexed buyer, uint256 poolId,
    uint256[] indexed itemIds, uint256[] amounts);

  /**
    Construct a new shop which can mint items upon purchase from various pools.

    @param _paymentReceiver The address where shop earnings are sent.
    @param _globalPurchaseLimit A global limit on the number of items that a
      single address may purchase across all item pools in the shop.
  */
  constructor(address _owner, address _paymentReceiver,
    uint256 _globalPurchaseLimit, uint256 _maxAllocation) {

    if (_owner != owner()) {
      transferOwnership(_owner);
    }
    // Initialization.
    paymentReceiver = _paymentReceiver;
    globalPurchaseLimit = _globalPurchaseLimit;
    maxAllocation = _maxAllocation;
  }

  /** Commented due contract bytecode size limit.
    Return a version number for this contract's interface.
  */
  // function version() external virtual override pure returns (uint256) {
  //   return 1;
  // }

  /**
    Allow the shop owner or an approved manager to update the payment receiver
    address if it has not been locked.

    @param _newPaymentReceiver The address of the new payment receiver.
  */
  function updatePaymentReceiver(address _newPaymentReceiver) external
    hasValidPermit(UNIVERSAL, SET_PAYMENT_RECEIVER) {
    require(!paymentReceiverLocked, "XXX"
      );
    emit PaymentReceiverUpdated(_msgSender(), paymentReceiver,
      _newPaymentReceiver);
    // address oldPaymentReceiver = paymentReceiver;
    paymentReceiver = _newPaymentReceiver;
   
  }


   /**
    Allow the shop owner or an approved manager to set the array of items known to this shop.

    @param _items The array of Super1155 addresses.
  */
  function setItems(ISuper1155[] calldata _items) external hasValidPermit(UNIVERSAL, SET_ITEMS) {
    items = _items;
  }

  /**
    Allow the shop owner or an approved manager to lock the payment receiver
    address against any future changes.
  */
  function lockPaymentReceiver() external
    hasValidPermit(UNIVERSAL, LOCK_PAYMENT_RECEIVER) {
    paymentReceiverLocked = true;
    emit PaymentReceiverLocked(_msgSender());
  }

  /**
    Allow the shop owner or an approved manager to update the global purchase
    limit if it has not been locked.

    @param _newGlobalPurchaseLimit The value of the new global purchase limit.
  */
  function updateGlobalPurchaseLimit(uint256 _newGlobalPurchaseLimit) external
    hasValidPermit(UNIVERSAL, UPDATE_GLOBAL_LIMIT) {
    require(!globalPurchaseLimitLocked,
      "0x0A");
    emit GlobalPurchaseLimitUpdated(_msgSender(), globalPurchaseLimit,
      _newGlobalPurchaseLimit);
    // uint256 oldGlobalPurchaseLimit = globalPurchaseLimit;
    globalPurchaseLimit = _newGlobalPurchaseLimit;

  }

  /**
    Allow the shop owner or an approved manager to lock the global purchase
    limit against any future changes.
  */
  function lockGlobalPurchaseLimit() external
    hasValidPermit(UNIVERSAL, LOCK_GLOBAL_LIMIT) {
    globalPurchaseLimitLocked = true;
    emit GlobalPurchaseLimitLocked(_msgSender());
  }


  function addWhiteList(uint256 _poolId, DFStorage.WhiteListCreate[] calldata whitelist) external hasValidPermit(UNIVERSAL, WHITELIST) {
    for (uint256 i = 0; i < whitelist.length; i++) {
      super.setAccessRound(whitelist[i]._accesslistId, whitelist[i]._merkleRoot, whitelist[i]._startTime, whitelist[i]._endTime, whitelist[i]._price, whitelist[i]._token);
      pools[_poolId].whiteLists.push();
      uint256 newIndex = pools[_poolId].whiteLists.length - 1;
      pools[_poolId].whiteLists[newIndex].id = whitelist[i]._accesslistId;

    }
  }


  /**
    A function which allows the caller to retrieve information about specific
    pools, the items for sale within, and the collection this shop uses.

    @param _ids An array of pool IDs to retrieve information about.
  */
  function getPools(uint256[] calldata _ids, uint256 _itemIndex) external view
    returns (PoolOutput[] memory) {
    PoolOutput[] memory poolOutputs = new PoolOutput[](_ids.length);
    for (uint256 i = 0; i < _ids.length; i++) {
      uint256 id = _ids[i];

      // Process output for each pool.
      PoolItem[] memory poolItems = new PoolItem[](pools[id].itemGroups.length);
      for (uint256 j = 0; j < pools[id].itemGroups.length; j++) {
        uint256 itemGroupId = pools[id].itemGroups[j];
        bytes32 itemKey = keccak256(abi.encodePacked(pools[id].config.collection,
          pools[id].currentPoolVersion, itemGroupId));

        // Parse each price the item is sold at.
        DFStorage.Price[] memory itemPrices =
          new DFStorage.Price[](pools[id].itemPricesLength[itemKey]);
        for (uint256 k = 0; k < pools[id].itemPricesLength[itemKey]; k++) {
          itemPrices[k] = pools[id].itemPrices[itemKey][k];
        }

        // Track the item.
        poolItems[j] = PoolItem({
          groupId: itemGroupId,
          cap: pools[id].itemCaps[itemKey],
          minted: pools[id].itemMinted[itemKey],
          prices: itemPrices
        });
      }

      // Track the pool.
      poolOutputs[i] = PoolOutput({
        config: pools[id].config,
        itemMetadataUri: items[_itemIndex].metadataUri(),
        items: poolItems
      });
    }

    // Return the pools.
    return poolOutputs;
  }

  /**
    A function which allows the caller to retrieve the number of items specific
    addresses have purchased from specific pools.

    @param _ids The IDs of the pools to check for addresses in `purchasers`.
    @param _purchasers The addresses to check the purchase counts for.
  */
  function getPurchaseCounts(address[] calldata _purchasers, 
  uint256[] calldata _ids) external view returns (uint256[][] memory) {
    uint256[][] memory purchaseCounts = new uint256[][](_purchasers.length);
    for (uint256 i = 0; i < _purchasers.length; i++) {
      purchaseCounts[i] = new uint256[](_ids.length);
      for (uint256 j = 0; j < _ids.length; j++) {
        uint256 id = _ids[j];
        address purchaser = _purchasers[i];
        purchaseCounts[i][j] = pools[id].purchaseCounts[purchaser];
      }
    }
    return purchaseCounts;
  }

  /**
    A function which allows the caller to retrieve information about specific
    pools, the items for sale within, and the collection this launchpad uses.
    A provided address differentiates this function from `getPools`; the added
    address enables this function to retrieve pool data as well as whitelisting
    and purchase count details for the provided address.

    @param _ids An array of pool IDs to retrieve information about.
  */
  function getPoolsWithAddress(uint256[] calldata _ids)
    external view returns (PoolAddressOutput[] memory) {
    PoolAddressOutput[] memory poolOutputs =
      new PoolAddressOutput[](_ids.length);
    for (uint256 i = 0; i < _ids.length; i++) {
      uint256 id = _ids[i];

      // Process output for each pool.
      PoolItem[] memory poolItems = new PoolItem[](pools[id].itemGroups.length);
      for (uint256 j = 0; j < pools[id].itemGroups.length; j++) {
        uint256 itemGroupId = pools[id].itemGroups[j];
        bytes32 itemKey = keccak256(abi.encodePacked(pools[id].config.collection,
          pools[id].currentPoolVersion, itemGroupId));

        // Parse each price the item is sold at.
        DFStorage.Price[] memory itemPrices =
          new DFStorage.Price[](pools[id].itemPricesLength[itemKey]);
        for (uint256 k = 0; k < pools[id].itemPricesLength[itemKey]; k++) {
          itemPrices[k] = pools[id].itemPrices[itemKey][k];
        }

        // Track the item.
        poolItems[j] = PoolItem({
          groupId: itemGroupId,
          cap: pools[id].itemCaps[itemKey],
          minted: pools[id].itemMinted[itemKey],
          prices: itemPrices
        });
      }

      // Track the pool.
      // uint256 whitelistId = pools[id].config.requirement.whitelistId;
      // bytes32 addressKey = keccak256(
      //   abi.encode(whitelists[whitelistId].currentWhitelistVersion, _address));
      // poolOutputs[i] = PoolAddressOutput({
      //   config: pools[id].config,
      //   itemMetadataUri: items[_itemIndex].metadataUri(),
      //   items: poolItems,
      //   purchaseCount: pools[id].purchaseCounts[_address],
      //   whitelistStatus: whitelists[whitelistId].addresses[addressKey]
      // });
    }

    // Return the pools.
    return poolOutputs;
  }

  /**
    Allow the owner of the shop or an approved manager to add a new pool of
    items that users may purchase.

    @param _pool The PoolInput full of data defining the pool's operation.
    @param _groupIds The specific item group IDs to sell in this pool,
      keyed to the `_amounts` array.
    @param _issueNumberOffsets The offset for the next issue number minted for a
      particular item group in `_groupIds`. This is *important* to handle
      pre-minted or partially-minted item groups.
    @param _caps The maximum amount of each particular groupId that can be sold
      by this pool.
    @param _prices The asset address to price pairings to use for selling each
      item.
  */
  function addPool(DFStorage.PoolInput calldata _pool, uint256[] calldata _groupIds,
    uint256[] calldata _issueNumberOffsets, uint256[] calldata _caps,
    DFStorage.Price[][] calldata _prices) external hasValidPermit(UNIVERSAL, POOL) {
    updatePool(nextPoolId, _pool, _groupIds, _issueNumberOffsets, _caps,
      _prices);

    // Increment the ID which will be used by the next pool added.
    nextPoolId += 1;
  }

     /**
    Allow the owner of the shop or an approved manager to update an existing
    pool of items.

    @param _id The ID of the pool to update.
    @param _config The PoolInput full of data defining the pool's operation.
    @param _groupIds The specific item group IDs to sell in this pool,
      keyed to the `_amounts` array.
    @param _issueNumberOffsets The offset for the next issue number minted for a
      particular item group in `_groupIds`. This is *important* to handle
      pre-minted or partially-minted item groups.
    @param _caps The maximum amount of each particular groupId that can be sold
      by this pool.
    @param _prices The asset address to price pairings to use for selling each
      item.
  */
  function updatePool(uint256 _id, DFStorage.PoolInput calldata _config,
    uint256[] calldata _groupIds, uint256[] calldata _issueNumberOffsets,
    uint256[] calldata _caps, DFStorage.Price[][] memory _prices) public
    hasValidPermit(UNIVERSAL, POOL) {
    require(_id <= nextPoolId && _config.endTime >= _config.startTime && _groupIds.length > 0,
      "0x1A");
    require(_groupIds.length == _caps.length && _caps.length == _prices.length && _issueNumberOffsets.length == _prices.length,
      "0x4A");

    // Immediately store some given information about this pool.
    Pool storage pool = pools[_id];
    pool.config = _config;
    pool.itemGroups = _groupIds;
    pool.currentPoolVersion = pools[_id].currentPoolVersion + 1;

    // Delegate work to a helper function to avoid stack-too-deep errors.
    _updatePoolHelper(_id, _groupIds, _issueNumberOffsets, _caps, _prices);

    // Emit an event indicating that a pool has been updated.
    emit PoolUpdated(_msgSender(), _id, _config, _groupIds, _caps, _prices);
  }

  /**
    A private helper function for `updatePool` to prevent it from running too
    deep into the stack. This function will store the amount of each item group
    that this pool may mint.

    @param _id The ID of the pool to update.
    @param _groupIds The specific item group IDs to sell in this pool,
      keyed to the `_amounts` array.
    @param _issueNumberOffsets The offset for the next issue number minted for a
      particular item group in `_groupIds`. This is *important* to handle
      pre-minted or partially-minted item groups.
    @param _caps The maximum amount of each particular groupId that can be sold
      by this pool.
    @param _prices The asset address to price pairings to use for selling each
      item.
  */
  function _updatePoolHelper(uint256 _id,
    uint256[] calldata _groupIds, uint256[] calldata _issueNumberOffsets,
    uint256[] calldata _caps, DFStorage.Price[][] memory _prices) private {
    for (uint256 i = 0; i < _groupIds.length; i++) {
      require(_caps[i] > 0,
        "0x5A");
      bytes32 itemKey = keccak256(abi.encodePacked(pools[_id].config.collection, pools[_id].currentPoolVersion, _groupIds[i]));
      pools[_id].itemCaps[itemKey] = _caps[i];
      
      // Pre-seed the next item issue IDs given the pool offsets.
      // We generate a key from collection address and groupId.
      bytes32 key = keccak256(abi.encodePacked(pools[_id].config.collection, _groupIds[i]));
      nextItemIssues[key] = _issueNumberOffsets[i];

      // Store future purchase information for the item group.
      for (uint256 j = 0; j < _prices[i].length; j++) {
        pools[_id].itemPrices[itemKey][j] = _prices[i][j];
      }
      pools[_id].itemPricesLength[itemKey] = _prices[i].length;
    }
  }

  function updatePoolConfig(uint256 _id, DFStorage.PoolInput calldata _config) external hasValidPermit(UNIVERSAL, POOL){
    require(_id <= nextPoolId && _config.endTime >= _config.startTime,
      "0x1A");
    pools[_id].config = _config;
  }

  /**
    Allow a buyer to purchase an item from a pool.

    @param _id The ID of the particular item pool that the user would like to
      purchase from.
    @param _groupId The item group ID that the user would like to purchase.
    @param _assetIndex The selection of supported payment asset `Price` that the
      buyer would like to make a purchase with.
    @param _amount The amount of item that the user would like to purchase.
  */
  function mintFromPool(uint256 _id, uint256 _groupId, uint256 _assetIndex,
    uint256 _amount, uint256 _itemIndex, DFStorage.WhiteListInput calldata _whiteList) external nonReentrant payable {
    require(_amount > 0,
      "0x0B");
    require(_id < nextPoolId && pools[_id].config.singlePurchaseLimit >= _amount,
      "0x1B");

<<<<<<< HEAD

    if (pools[_id].whiteListId != 0)
    {
      uint256 accesslistId = pools[_id].whiteListId;
      SuperMerkleAccess.verify(accesslistId, _whiteList.index, _whiteList.node, _whiteList.merkleProof);
      require(keccak256(abi.encodePacked(_whiteList.index, msg.sender)) == _whiteList.node, "Invalid Proof.");
=======
    bool whiteListed;
    if (pools[_id].whiteLists.length != 0)
    {
      whiteListed = userInWhiteList(_whiteList) && keccak256(abi.encodePacked(_whiteList.index, _msgSender(), _whiteList.allowance)) == _whiteList.node;
      require(!pools[_id].whiteLists[_whiteList.whiteListId].minted[_msgSender()], "0x0G");
      require(whiteListed || (block.timestamp >= pools[_id].config.startTime && block.timestamp <= pools[_id].config.endTime), "0x4B");
>>>>>>> 972dca3d
    }

    require(block.timestamp >= pools[_id].config.startTime && block.timestamp <= pools[_id].config.endTime, "0x4B");

    bytes32 itemKey = keccak256(abi.encodePacked(pools[_id].config.collection, 
       pools[_id].currentPoolVersion, _groupId));
    require(_assetIndex < pools[_id].itemPricesLength[itemKey],
      "0x3B");

    // Verify that the pool is running its sale.
    

    // Verify that the pool is respecting per-address global purchase limits.
    uint256 userGlobalPurchaseAmount =
        _amount + globalPurchaseCounts[_msgSender()];
    

    if (globalPurchaseLimit != 0) {
      require(userGlobalPurchaseAmount <= globalPurchaseLimit,
        "0x5B");

      // Verify that the pool is respecting per-address pool purchase limits. 
    }
    uint256 userPoolPurchaseAmount =
        _amount + pools[_id].purchaseCounts[_msgSender()];

    // Verify that the pool is not depleted by the user's purchase.
    uint256 newCirculatingTotal = pools[_id].itemMinted[itemKey] + _amount;
    require(newCirculatingTotal <= pools[_id].itemCaps[itemKey],
      "0x7B");

    {
       uint256 result;
       for (uint256 i = 0; i < nextPoolId; i++) {
        for (uint256 j = 0; j < pools[i].itemGroups.length; j++) {
        result += pools[i].itemMinted[itemKey];
      }
    }
    require(maxAllocation >= result + _amount, "0x0D");

    }
    // require(maxAllocation >= checkTotalMinted() + _amount, "0x0D");

    require(checkRequirments(_id), "0x8B");

    sellingHelper(_id, itemKey, _assetIndex, _amount, whiteListed, _whiteList.whiteListId);

    
    mintingHelper(_itemIndex, _groupId, _id, itemKey, _amount, newCirculatingTotal, userPoolPurchaseAmount, userGlobalPurchaseAmount);

<<<<<<< HEAD
    require(checkRequirments(_id), "0x8B");
=======
    // Emit an event indicating a successful purchase.
  }

  function userInWhiteList(DFStorage.WhiteListInput calldata _whiteList) private view returns (bool) {
    return SuperMerkleAccess.verify(_whiteList.whiteListId, _whiteList.index, keccak256(abi.encodePacked(_whiteList.index, _msgSender(), _whiteList.allowance)), _whiteList.merkleProof);

  }

  function sellingHelper(uint256 _id, bytes32 itemKey, uint256 _assetIndex, uint256 _amount, bool _whiteListPrice, uint256 _accesListId) private {
        // Process payment for the user, checking to sell for Staker points.
    if (_whiteListPrice) {
      SuperMerkleAccess.AccessList storage accessList = SuperMerkleAccess.accessRoots[_accesListId];
      uint256 price = accessList.price * _amount;
      if (accessList.token == address(0)) {
        require(msg.value >= price,
          "0x9B");
        (bool success, ) = payable(paymentReceiver).call{ value: msg.value }("");
        require(success,
          "0x0C");
        pools[_id].whiteLists[_accesListId].minted[_msgSender()] = true;
      } else {
        require(IERC20(accessList.token).balanceOf(_msgSender()) >= price,
          "0x1C");
        IERC20(accessList.token).safeTransferFrom(_msgSender(), paymentReceiver, price);
        pools[_id].whiteLists[_accesListId].minted[_msgSender()] = true;
      }
    } else {
      DFStorage.Price storage sellingPair = pools[_id].itemPrices[itemKey][_assetIndex];
      if (sellingPair.assetType == DFStorage.AssetType.Point) {
        IStaker(sellingPair.asset).spendPoints(_msgSender(),
          sellingPair.price * _amount);

      // Process payment for the user with a check to sell for Ether.
      } else if (sellingPair.assetType == DFStorage.AssetType.Ether) {
        uint256 etherPrice = sellingPair.price * _amount;
        require(msg.value >= etherPrice,
          "0x9B");
        (bool success, ) = payable(paymentReceiver).call{ value: msg.value }("");
        require(success,
          "0x0C");

      // Process payment for the user with a check to sell for an ERC-20 token.
      } else if (sellingPair.assetType == DFStorage.AssetType.Token) {
        uint256 tokenPrice = sellingPair.price * _amount;
        require(IERC20(sellingPair.asset).balanceOf(_msgSender()) >= tokenPrice,
          "0x1C");
        IERC20(sellingPair.asset).safeTransferFrom(_msgSender(), paymentReceiver, tokenPrice);

      // Otherwise, error out because the payment type is unrecognized.
      } else {
        revert("0x0");
      }
    }
  }


  function checkRequirments(uint256 _id) private view returns (bool) {
    // Verify that the user meets any requirements gating participation in this
    // pool. Verify that any possible ERC-20 requirements are met.
    uint256 amount;
    
    DFStorage.PoolRequirement memory poolRequirement = pools[_id].config.requirement;
    if (poolRequirement.requiredType == DFStorage.AccessType.TokenRequired) {
      // bytes data 
      for (uint256 i = 0; i < poolRequirement.requiredAsset.length; i++) {
        amount += IERC20(poolRequirement.requiredAsset[i]).balanceOf(_msgSender());
      }
      return amount >= poolRequirement.requiredAmount;
      // Verify that any possible Staker point threshold requirements are met.
    } else if (poolRequirement.requiredType == DFStorage.AccessType.PointRequired) {
        // IStaker requiredStaker = IStaker(poolRequirement.requiredAsset[0]);
       return IStaker(poolRequirement.requiredAsset[0]).getAvailablePoints(_msgSender())
          >= poolRequirement.requiredAmount;
    }
>>>>>>> 972dca3d

    // Verify that any possible ERC-1155 ownership requirements are met.
    if (poolRequirement.requiredId.length == 0) {
      if (poolRequirement.requiredType == DFStorage.AccessType.ItemRequired) {
        for (uint256 i = 0; i < poolRequirement.requiredAsset.length; i++) {
            amount += ISuper1155(poolRequirement.requiredAsset[i]).totalBalances(_msgSender());
        }
        return amount >= poolRequirement.requiredAmount;
      }    
      else if (poolRequirement.requiredType == DFStorage.AccessType.ItemRequired721) {
        for (uint256 i = 0; i < poolRequirement.requiredAsset.length; i++) {
            amount += ISuper721(poolRequirement.requiredAsset[i]).balanceOf(_msgSender());
        }
        // IERC721 requiredItem = IERC721(poolRequirement.requiredAsset[0]);
        return amount >= poolRequirement.requiredAmount;
      } 
    } else {
      if (poolRequirement.requiredType == DFStorage.AccessType.ItemRequired) {
        // ISuper1155 requiredItem = ISuper1155(poolRequirement.requiredAsset[0]);
        for (uint256 i = 0; i < poolRequirement.requiredAsset.length; i++) {
          for (uint256 j = 0; j < poolRequirement.requiredAsset.length; j++) {
            amount += ISuper1155(poolRequirement.requiredAsset[i]).balanceOf(_msgSender(), poolRequirement.requiredId[j]);
          }
        }
        return amount >= poolRequirement.requiredAmount;
      }    
      else if (poolRequirement.requiredType == DFStorage.AccessType.ItemRequired721) {
        for (uint256 i = 0; i < poolRequirement.requiredAsset.length; i++) {
            for (uint256 j = 0; j < poolRequirement.requiredAsset.length; j++) {
              amount += ISuper721(poolRequirement.requiredAsset[i]).balanceOfGroup(_msgSender(), poolRequirement.requiredId[j]);
            }
        }
        return amount >= poolRequirement.requiredAmount;
    }
  }
<<<<<<< HEAD

  function checkRequirments(uint256 _id) private view returns (bool) {
    // Verify that the user meets any requirements gating participation in this
    // pool. Verify that any possible ERC-20 requirements are met.
    uint256 amount = 0;
    DFStorage.PoolRequirement memory poolRequirement = pools[_id].config.requirement;
    if (poolRequirement.requiredType == DFStorage.AccessType.TokenRequired) {
      for (uint256 i = 0; i < poolRequirement.requiredAsset.length; i++) {
        amount += IERC20(poolRequirement.requiredAsset[i]).balanceOf(_msgSender());
      }
      return amount >= poolRequirement.requiredAmount;
      // Verify that any possible Staker point threshold requirements are met.
    } else if (poolRequirement.requiredType == DFStorage.AccessType.PointRequired) {
        // IStaker requiredStaker = IStaker(poolRequirement.requiredAsset[0]);
       return IStaker(poolRequirement.requiredAsset[0]).getAvailablePoints(_msgSender())
          >= poolRequirement.requiredAmount;
    }

    // Verify that any possible ERC-1155 ownership requirements are met.
    if (poolRequirement.requiredId.length == 0) {
      if (poolRequirement.requiredType == DFStorage.AccessType.ItemRequired) {
        for (uint256 i = 0; i < poolRequirement.requiredAsset.length; i++) {
            amount += ISuper1155(poolRequirement.requiredAsset[i]).totalBalances(_msgSender());
        }
        return amount >= poolRequirement.requiredAmount;
      }    
      else if (poolRequirement.requiredType == DFStorage.AccessType.ItemRequired721) {
        for (uint256 i = 0; i < poolRequirement.requiredAsset.length; i++) {
            amount += ISuper721(poolRequirement.requiredAsset[i]).balanceOf(_msgSender());
        }
        // IERC721 requiredItem = IERC721(poolRequirement.requiredAsset[0]);
        return amount >= poolRequirement.requiredAmount;
      } 
    } else {
      if (poolRequirement.requiredType == DFStorage.AccessType.ItemRequired) {
        // ISuper1155 requiredItem = ISuper1155(poolRequirement.requiredAsset[0]);
        for (uint256 i = 0; i < poolRequirement.requiredAsset.length; i++) {
          for (uint256 j = 0; j < poolRequirement.requiredAsset.length; j++) {
            amount += ISuper1155(poolRequirement.requiredAsset[i]).balanceOf(_msgSender(), poolRequirement.requiredId[j]);
          }
        }
        return amount >= poolRequirement.requiredAmount;
      }    
      else if (poolRequirement.requiredType == DFStorage.AccessType.ItemRequired721) {
        for (uint256 i = 0; i < poolRequirement.requiredAsset.length; i++) {
            for (uint256 j = 0; j < poolRequirement.requiredAsset.length; j++) {
              amount += ISuper721(poolRequirement.requiredAsset[i]).balanceOfGroup(_msgSender(), poolRequirement.requiredId[j]);
            }
        }
        return amount >= poolRequirement.requiredAmount;
    }
  }
  return true;
}

=======
  return true;
}
>>>>>>> 972dca3d


  /**
  * Private function to avoid a stack-too-deep error.
  */
  function mintingHelper(uint256 _itemIndex, uint256 _groupId, uint256 _id, bytes32 _itemKey, uint256 _amount, uint256 _newCirculatingTotal, uint256 _userPoolPurchaseAmount, uint256 _userGlobalPurchaseAmount) private {
     // If payment is successful, mint each of the user's purchased items.
    uint256[] memory itemIds = new uint256[](_amount);
    uint256[] memory amounts = new uint256[](_amount);
    bytes32 key = keccak256(abi.encodePacked(pools[_id].config.collection, 
       pools[_id].currentPoolVersion, _groupId));
    uint256 nextIssueNumber = nextItemIssues[key];
    {
      uint256 shiftedGroupId = _groupId << 128;

      for (uint256 i = 1; i <= _amount; i++) {
        uint256 itemId = (shiftedGroupId + nextIssueNumber) + i;
        itemIds[i - 1] = itemId;
        amounts[i - 1] = 1;
      }
    }
     // Update the tracker for available item issue numbers.
    nextItemIssues[key] = nextIssueNumber + _amount;

    // Update the count of circulating items from this pool.
    pools[_id].itemMinted[_itemKey] = _newCirculatingTotal;

    // Update the pool's count of items that a user has purchased.
    pools[_id].purchaseCounts[_msgSender()] = _userPoolPurchaseAmount;

    // Update the global count of items that a user has purchased.
    globalPurchaseCounts[_msgSender()] = _userGlobalPurchaseAmount;

   

    // Mint the items.
    items[_itemIndex].mintBatch(_msgSender(), itemIds, amounts, "");

    emit ItemPurchased(_msgSender(), _id, itemIds, amounts);
  }

}<|MERGE_RESOLUTION|>--- conflicted
+++ resolved
@@ -4,10 +4,6 @@
 import "@openzeppelin/contracts/token/ERC20/IERC20.sol";
 import "@openzeppelin/contracts/security/ReentrancyGuard.sol";
 import "@openzeppelin/contracts/token/ERC20/utils/SafeERC20.sol";
-<<<<<<< HEAD
-// import "@openzeppelin/contracts/token/ERC721/IERC721.sol";
-=======
->>>>>>> 972dca3d
 
 import "../../base/Sweepable.sol";
 import "../../assets/erc1155/interfaces/ISuper1155.sol";
@@ -670,21 +666,13 @@
     require(_id < nextPoolId && pools[_id].config.singlePurchaseLimit >= _amount,
       "0x1B");
 
-<<<<<<< HEAD
-
-    if (pools[_id].whiteListId != 0)
-    {
-      uint256 accesslistId = pools[_id].whiteListId;
-      SuperMerkleAccess.verify(accesslistId, _whiteList.index, _whiteList.node, _whiteList.merkleProof);
-      require(keccak256(abi.encodePacked(_whiteList.index, msg.sender)) == _whiteList.node, "Invalid Proof.");
-=======
+
     bool whiteListed;
     if (pools[_id].whiteLists.length != 0)
     {
       whiteListed = userInWhiteList(_whiteList) && keccak256(abi.encodePacked(_whiteList.index, _msgSender(), _whiteList.allowance)) == _whiteList.node;
       require(!pools[_id].whiteLists[_whiteList.whiteListId].minted[_msgSender()], "0x0G");
       require(whiteListed || (block.timestamp >= pools[_id].config.startTime && block.timestamp <= pools[_id].config.endTime), "0x4B");
->>>>>>> 972dca3d
     }
 
     require(block.timestamp >= pools[_id].config.startTime && block.timestamp <= pools[_id].config.endTime, "0x4B");
@@ -735,9 +723,6 @@
     
     mintingHelper(_itemIndex, _groupId, _id, itemKey, _amount, newCirculatingTotal, userPoolPurchaseAmount, userGlobalPurchaseAmount);
 
-<<<<<<< HEAD
-    require(checkRequirments(_id), "0x8B");
-=======
     // Emit an event indicating a successful purchase.
   }
 
@@ -812,7 +797,6 @@
        return IStaker(poolRequirement.requiredAsset[0]).getAvailablePoints(_msgSender())
           >= poolRequirement.requiredAmount;
     }
->>>>>>> 972dca3d
 
     // Verify that any possible ERC-1155 ownership requirements are met.
     if (poolRequirement.requiredId.length == 0) {
@@ -848,66 +832,9 @@
         return amount >= poolRequirement.requiredAmount;
     }
   }
-<<<<<<< HEAD
-
-  function checkRequirments(uint256 _id) private view returns (bool) {
-    // Verify that the user meets any requirements gating participation in this
-    // pool. Verify that any possible ERC-20 requirements are met.
-    uint256 amount = 0;
-    DFStorage.PoolRequirement memory poolRequirement = pools[_id].config.requirement;
-    if (poolRequirement.requiredType == DFStorage.AccessType.TokenRequired) {
-      for (uint256 i = 0; i < poolRequirement.requiredAsset.length; i++) {
-        amount += IERC20(poolRequirement.requiredAsset[i]).balanceOf(_msgSender());
-      }
-      return amount >= poolRequirement.requiredAmount;
-      // Verify that any possible Staker point threshold requirements are met.
-    } else if (poolRequirement.requiredType == DFStorage.AccessType.PointRequired) {
-        // IStaker requiredStaker = IStaker(poolRequirement.requiredAsset[0]);
-       return IStaker(poolRequirement.requiredAsset[0]).getAvailablePoints(_msgSender())
-          >= poolRequirement.requiredAmount;
-    }
-
-    // Verify that any possible ERC-1155 ownership requirements are met.
-    if (poolRequirement.requiredId.length == 0) {
-      if (poolRequirement.requiredType == DFStorage.AccessType.ItemRequired) {
-        for (uint256 i = 0; i < poolRequirement.requiredAsset.length; i++) {
-            amount += ISuper1155(poolRequirement.requiredAsset[i]).totalBalances(_msgSender());
-        }
-        return amount >= poolRequirement.requiredAmount;
-      }    
-      else if (poolRequirement.requiredType == DFStorage.AccessType.ItemRequired721) {
-        for (uint256 i = 0; i < poolRequirement.requiredAsset.length; i++) {
-            amount += ISuper721(poolRequirement.requiredAsset[i]).balanceOf(_msgSender());
-        }
-        // IERC721 requiredItem = IERC721(poolRequirement.requiredAsset[0]);
-        return amount >= poolRequirement.requiredAmount;
-      } 
-    } else {
-      if (poolRequirement.requiredType == DFStorage.AccessType.ItemRequired) {
-        // ISuper1155 requiredItem = ISuper1155(poolRequirement.requiredAsset[0]);
-        for (uint256 i = 0; i < poolRequirement.requiredAsset.length; i++) {
-          for (uint256 j = 0; j < poolRequirement.requiredAsset.length; j++) {
-            amount += ISuper1155(poolRequirement.requiredAsset[i]).balanceOf(_msgSender(), poolRequirement.requiredId[j]);
-          }
-        }
-        return amount >= poolRequirement.requiredAmount;
-      }    
-      else if (poolRequirement.requiredType == DFStorage.AccessType.ItemRequired721) {
-        for (uint256 i = 0; i < poolRequirement.requiredAsset.length; i++) {
-            for (uint256 j = 0; j < poolRequirement.requiredAsset.length; j++) {
-              amount += ISuper721(poolRequirement.requiredAsset[i]).balanceOfGroup(_msgSender(), poolRequirement.requiredId[j]);
-            }
-        }
-        return amount >= poolRequirement.requiredAmount;
-    }
-  }
+
   return true;
 }
-
-=======
-  return true;
-}
->>>>>>> 972dca3d
 
 
   /**
