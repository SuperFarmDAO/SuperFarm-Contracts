--- conflicted
+++ resolved
@@ -135,20 +135,8 @@
   /**
     This struct tracks information about a single whitelist known to this shop.
     Whitelists may be shared across multiple different item pools.
-<<<<<<< HEAD
     @param id Id of the whiteList.
     @param minted Mapping, which is needed to keep track of whether a user bought an nft or not.
-=======
-    @param expiryTime A block timestamp after which this whitelist is
-      automatically considered inactive, no matter the value of `isActive`.
-    @param currentWhitelistVersion A version number hashed with item group IDs
-      before being used as keys to other mappings. This supports efficient
-      invalidation of stale mappings to easily clear the whitelist.
-    @param isActive Whether or not this whitelist is actively restricting
-      purchases in blocks ocurring before `expiryTime`.
-    @param addresses A mapping of hashed addresses to a flag indicating whether
-      this whitelist allows the address to participate in a purchase.
->>>>>>> 1d1f7833
   */
   struct Whitelist {
     uint256 id;
@@ -306,16 +294,6 @@
     maxAllocation = _maxAllocation;
   }
 
-<<<<<<< HEAD
-=======
-  /** Commented due contract bytecode size limit.
-    Return a version number for this contract's interface.
-  */
-  // function version() external virtual override pure returns (uint256) {
-  //   return 1;
-  // }
-
->>>>>>> 1d1f7833
   /**
     Allow the shop owner or an approved manager to update the payment receiver
     address if it has not been locked.
@@ -364,10 +342,6 @@
       "0x0A");
     emit GlobalPurchaseLimitUpdated(_msgSender(), globalPurchaseLimit,
       _newGlobalPurchaseLimit);
-<<<<<<< HEAD
-=======
-    // uint256 oldGlobalPurchaseLimit = globalPurchaseLimit;
->>>>>>> 1d1f7833
     globalPurchaseLimit = _newGlobalPurchaseLimit;
 
   }
@@ -382,16 +356,10 @@
     emit GlobalPurchaseLimitLocked(_msgSender());
   }
 
-<<<<<<< HEAD
-
-  /**
-    Allow the shop owner or an approved manager to create new whitelist.
-=======
   /**
     Adds new whiteList restriction for the pool by `_poolId`.
     @param _poolId id of the pool, where new white list is added.
     @param whitelist struct for creating a new whitelist.
->>>>>>> 1d1f7833
    */
   function addWhiteList(uint256 _poolId, DFStorage.WhiteListCreate[] calldata whitelist) external hasValidPermit(UNIVERSAL, WHITELIST) {
     for (uint256 i = 0; i < whitelist.length; i++) {
@@ -399,10 +367,7 @@
       pools[_poolId].whiteLists.push();
       uint256 newIndex = pools[_poolId].whiteLists.length - 1;
       pools[_poolId].whiteLists[newIndex].id = whitelist[i]._accesslistId;
-<<<<<<< HEAD
       emit WhitelistUpdated(_msgSender(), whitelist[i]._accesslistId, block.timestamp);
-=======
->>>>>>> 1d1f7833
     }
   }
 
@@ -655,10 +620,6 @@
     require(_id < nextPoolId && pools[_id].config.singlePurchaseLimit >= _amount,
       "0x1B");
 
-<<<<<<< HEAD
-=======
-
->>>>>>> 1d1f7833
     bool whiteListed;
     if (pools[_id].whiteLists.length != 0)
     {
@@ -706,10 +667,6 @@
     require(maxAllocation >= result + _amount, "0x0D");
 
     }
-<<<<<<< HEAD
-=======
-    // require(maxAllocation >= checkTotalMinted() + _amount, "0x0D");
->>>>>>> 1d1f7833
 
     require(checkRequirments(_id), "0x8B");
 
@@ -723,7 +680,6 @@
 
   function userInWhiteList(DFStorage.WhiteListInput calldata _whiteList) private view returns (bool) {
     return SuperMerkleAccess.verify(_whiteList.whiteListId, _whiteList.index, keccak256(abi.encodePacked(_whiteList.index, _msgSender(), _whiteList.allowance)), _whiteList.merkleProof);
-<<<<<<< HEAD
 
   }
 
@@ -777,59 +733,6 @@
   /**
   * Private function to avoid a stack-too-deep error.
   */
-=======
-
-  }
-
-  function sellingHelper(uint256 _id, bytes32 itemKey, uint256 _assetIndex, uint256 _amount, bool _whiteListPrice, uint256 _accesListId) private {
-        // Process payment for the user, checking to sell for Staker points.
-    if (_whiteListPrice) {
-      SuperMerkleAccess.AccessList storage accessList = SuperMerkleAccess.accessRoots[_accesListId];
-      uint256 price = accessList.price * _amount;
-      if (accessList.token == address(0)) {
-        require(msg.value >= price,
-          "0x9B");
-        (bool success, ) = payable(paymentReceiver).call{ value: msg.value }("");
-        require(success,
-          "0x0C");
-        pools[_id].whiteLists[_accesListId].minted[_msgSender()] = true;
-      } else {
-        require(IERC20(accessList.token).balanceOf(_msgSender()) >= price,
-          "0x1C");
-        IERC20(accessList.token).safeTransferFrom(_msgSender(), paymentReceiver, price);
-        pools[_id].whiteLists[_accesListId].minted[_msgSender()] = true;
-      }
-    } else {
-      DFStorage.Price storage sellingPair = pools[_id].itemPrices[itemKey][_assetIndex];
-      if (sellingPair.assetType == DFStorage.AssetType.Point) {
-        IStaker(sellingPair.asset).spendPoints(_msgSender(),
-          sellingPair.price * _amount);
-
-      // Process payment for the user with a check to sell for Ether.
-      } else if (sellingPair.assetType == DFStorage.AssetType.Ether) {
-        uint256 etherPrice = sellingPair.price * _amount;
-        require(msg.value >= etherPrice,
-          "0x9B");
-        (bool success, ) = payable(paymentReceiver).call{ value: msg.value }("");
-        require(success,
-          "0x0C");
-
-      // Process payment for the user with a check to sell for an ERC-20 token.
-      } else if (sellingPair.assetType == DFStorage.AssetType.Token) {
-        uint256 tokenPrice = sellingPair.price * _amount;
-        require(IERC20(sellingPair.asset).balanceOf(_msgSender()) >= tokenPrice,
-          "0x1C");
-        IERC20(sellingPair.asset).safeTransferFrom(_msgSender(), paymentReceiver, tokenPrice);
-
-      // Otherwise, error out because the payment type is unrecognized.
-      } else {
-        revert("0x0");
-      }
-    }
-  }
-
-
->>>>>>> 1d1f7833
   function checkRequirments(uint256 _id) private view returns (bool) {
     // Verify that the user meets any requirements gating participation in this
     // pool. Verify that any possible ERC-20 requirements are met.
@@ -883,10 +786,6 @@
         return amount >= poolRequirement.requiredAmount;
     }
   }
-<<<<<<< HEAD
-=======
-
->>>>>>> 1d1f7833
   return true;
 }
 
