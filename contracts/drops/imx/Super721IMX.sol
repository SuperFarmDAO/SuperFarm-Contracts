// SPDX-License-Identifier: GPL-3.0
pragma solidity ^0.8.7;

import "@openzeppelin/contracts/token/ERC721/IERC721Receiver.sol";
import "@openzeppelin/contracts/token/ERC721/IERC721.sol";
import "@openzeppelin/contracts/utils/introspection/ERC165Storage.sol";
import "@openzeppelin/contracts/utils/structs/EnumerableSet.sol";
import "@openzeppelin/contracts/utils/structs/EnumerableMap.sol";
import "@openzeppelin/contracts/utils/Address.sol";

import "../../utils/Utils.sol";
import "../../access/PermitControl.sol";
import "../../proxy/StubProxyRegistry.sol";
import "./Super721IMXLock.sol";

/**
  @title An ERC-721 item creation contract.
  @author Tim Clancy
  @author 0xthrpw
  @author Qazawat Zirak
  This contract represents the NFTs within a single collection. It allows for a
  designated collection owner address to manage the creation of NFTs within this
  collection. The collection owner grants approval to or removes approval from
  other addresses governing their ability to mint NFTs from this collection.
  This contract is forked from the inherited OpenZeppelin dependency, and uses
  ideas inherited from the Super721 reference implementation.
  August 4th, 2021.
*/
contract Super721IMX is PermitControl, ERC165Storage, IERC721 {
  using Address for address;
  using Strings for string;
  using EnumerableSet for EnumerableSet.UintSet;
  using EnumerableMap for EnumerableMap.UintToAddressMap;

  /// The public identifier for the right to set this contract's metadata URI.
  bytes32 public constant SET_URI = keccak256("SET_URI");

  /// The public identifier for the right to set this contract's proxy registry.
  bytes32 public constant SET_PROXY_REGISTRY = keccak256("SET_PROXY_REGISTRY");

  /// The public identifier for the right to configure item groups.
  bytes32 public constant CONFIGURE_GROUP = keccak256("CONFIGURE_GROUP");

  /// The public identifier for the right to mint items.
  bytes32 public constant MINT = keccak256("MINT");

  /// The public identifier for the right to burn items.
  bytes32 public constant BURN = keccak256("BURN");

  /// The public identifier for the right to set item metadata.
  bytes32 public constant SET_METADATA = keccak256("SET_METADATA");

  /// The public identifier for the right to lock the metadata URI.
  bytes32 public constant LOCK_URI = keccak256("LOCK_URI");

  /// The public identifier for the right to lock an item's metadata.
  bytes32 public constant LOCK_ITEM_URI = keccak256("LOCK_ITEM_URI");

  /// The public identifier for the right to disable item creation.
  bytes32 public constant LOCK_CREATION = keccak256("LOCK_CREATION");

  /*
   *     bytes4(keccak256('balanceOf(address)')) == 0x70a08231
   *     bytes4(keccak256('ownerOf(uint256)')) == 0x6352211e
   *     bytes4(keccak256('approve(address,uint256)')) == 0x095ea7b3
   *     bytes4(keccak256('getApproved(uint256)')) == 0x081812fc
   *     bytes4(keccak256('setApprovalForAll(address,bool)')) == 0xa22cb465
   *     bytes4(keccak256('isApprovedForAll(address,address)')) == 0xe985e9c5
   *     bytes4(keccak256('transferFrom(address,address,uint256)')) == 0x23b872dd
   *     bytes4(keccak256('safeTransferFrom(address,address,uint256)')) == 0x42842e0e
   *     bytes4(keccak256('safeTransferFrom(address,address,uint256,bytes)')) == 0xb88d4fde
   *
   *     => 0x70a08231 ^ 0x6352211e ^ 0x095ea7b3 ^ 0x081812fc ^
   *        0xa22cb465 ^ 0xe985e9c ^ 0x23b872dd ^ 0x42842e0e ^ 0xb88d4fde == 0x80ac58cd
   */
  bytes4 private constant _INTERFACE_ID_ERC721 = 0x80ac58cd;

  /*
   *     bytes4(keccak256('name()')) == 0x06fdde03
   *     bytes4(keccak256('symbol()')) == 0x95d89b41
   *     bytes4(keccak256('tokenURI(uint256)')) == 0xc87b56dd
   *
   *     => 0x06fdde03 ^ 0x95d89b41 ^ 0xc87b56dd == 0x5b5e139f
   */
  bytes4 private constant _INTERFACE_ID_ERC721_METADATA = 0x5b5e139f;

  /*
   *     bytes4(keccak256('totalSupply()')) == 0x18160ddd
   *     bytes4(keccak256('tokenOfOwnerByIndex(address,uint256)')) == 0x2f745c59
   *     bytes4(keccak256('tokenByIndex(uint256)')) == 0x4f6ccce7
   *
   *     => 0x18160ddd ^ 0x2f745c59 ^ 0x4f6ccce7 == 0x780e9d63
   */
  bytes4 private constant _INTERFACE_ID_ERC721_ENUMERABLE = 0x780e9d63;
  /// @dev Supply the magic number for the required ERC-721 interface.

  /// @dev A mask for isolating an item's group ID.
  uint256 private constant GROUP_MASK = uint256(type(uint128).max) << 128;

  /// The public name of this contract.
  string public name;

  string public symbol;

  /**
    The ERC-721 URI for tracking item metadata, supporting {id} substitution.
    For example: https://token-cdn-domain/{id}.json. See the ERC-721 spec for
    more details: https://eips.ethereum.org/EIPS/eip-721#metadata.
  */
  string public metadataUri;

  /// The URI for the storefront-level metadata of contract
  string public contractURI;

  /// A proxy registry address for supporting automatic delegated approval.
  address public proxyRegistryAddress;

  /// The address of the IMX core contract for L2 minting.
  address public imxCoreAddress;

  /// The address of the global lock for all 721IMX instances.
  address public super721IMXLock;

  /// @dev A mapping from each token ID to per-address balances.
  mapping (uint256 => mapping(address => uint256)) public balances;

  /// A mapping from each group ID to per-address balances.
  mapping (uint256 => mapping(address => uint256)) public groupBalances;

  /// A mapping from each address to a collection-wide balance.
  mapping(address => uint256) public totalBalances;

  // Mapping from holder address to their (enumerable) set of owned tokens
  mapping (address => EnumerableSet.UintSet) private _holderTokens;

  // Enumerable mapping from token ids to their owners
  EnumerableMap.UintToAddressMap private _tokenOwners;
  /**
    @dev This is a mapping from each address to per-address operator approvals.
    Operators are those addresses that have been approved to transfer tokens on
    behalf of the approver. Transferring tokens includes the right to burn
    tokens.
  */
  mapping (address => mapping(address => bool)) private operatorApprovals;

  // Mapping from token ID to approved address
  mapping (uint256 => address) private _tokenApprovals;

  /**
    This enumeration lists the various supply types that each item group may
    use. In general, the administrator of this collection or those permissioned
    to do so may move from a more-permissive supply type to a less-permissive.
    For example: an uncapped or flexible supply type may be converted to a
    capped supply type. A capped supply type may not be uncapped later, however.
    @param Capped There exists a fixed cap on the size of the item group. The
      cap is set by `supplyData`.
    @param Uncapped There is no cap on the size of the item group. The value of
      `supplyData` cannot be set below the current circulating supply but is
      otherwise ignored.
    @param Flexible There is a cap which can be raised or lowered (down to
      circulating supply) freely. The value of `supplyData` cannot be set below
      the current circulating supply and determines the cap.
  */
  enum SupplyType {
    Capped,
    Uncapped,
    Flexible
  }

  /**
    This enumeration lists the various burn types that each item group may use.
    These are static once chosen.
    @param None The items in this group may not be burnt. The value of
      `burnData` is ignored.
    @param Burnable The items in this group may be burnt. The value of
      `burnData` is the maximum that may be burnt.
    @param Replenishable The items in this group, once burnt, may be reminted by
      the owner. The value of `burnData` is ignored.
  */
  enum BurnType {
    None,
    Burnable,
    Replenishable
  }

  /**
    This struct is a source of mapping-free input to the `configureGroup`
    function. It defines the settings for a particular item group.
    @param name A name for the item group.
    @param supplyType The supply type for this group of items.
    @param supplyData An optional integer used by some `supplyType` values.
    @param burnType The type of burning permitted by this item group.
    @param burnData An optional integer used by some `burnType` values.
  */
  struct ItemGroupInput {
    string name;
    SupplyType supplyType;
    uint256 supplyData;
    BurnType burnType;
    uint256 burnData;
  }

  /**
    This struct defines the settings for a particular item group and is tracked
    in storage.
    @param initialized Whether or not this `ItemGroup` has been initialized.
    @param name A name for the item group.
    @param supplyType The supply type for this group of items.
    @param supplyData An optional integer used by some `supplyType` values.
    @param burnType The type of burning permitted by this item group.
    @param burnData An optional integer used by some `burnType` values.
    @param circulatingSupply The number of individual items within this group in
      circulation.
    @param mintCount The number of times items in this group have been minted.
    @param burnCount The number of times items in this group have been burnt.
  */
  struct ItemGroup {
    bool initialized;
    string name;
    SupplyType supplyType;
    uint256 supplyData;
    BurnType burnType;
    uint256 burnData;
    uint256 circulatingSupply;
    uint256 mintCount;
    uint256 burnCount;
  }

  /// A mapping of data for each item group.
  mapping (uint256 => ItemGroup) public itemGroups;

  /// A mapping of circulating supplies for each individual token.
  mapping (uint256 => uint256) public circulatingSupply;

  /// A mapping of the number of times each individual token has been minted.
  mapping (uint256 => uint256) public mintCount;

  /// A mapping of the number of times each individual token has been burnt.
  mapping (uint256 => uint256) public burnCount;

  /**
    A mapping of token ID to a boolean representing whether the item's metadata
    has been explicitly frozen via a call to `lockURI(string calldata _uri,
    uint256 _id)`. Do note that it is possible for an item's mapping here to be
    false while still having frozen metadata if the item collection as a whole
    has had its `uriLocked` value set to true.
  */
  mapping (uint256 => bool) public metadataFrozen;

  /**
    A public mapping of optional on-chain metadata for each token ID. A token's
    on-chain metadata is unable to be changed if the item's metadata URI has
    been permanently fixed or if the collection's metadata URI as a whole has
    been frozen.
  */
  mapping (uint256 => string) public blueprints;

  /// Whether or not the metadata URI has been locked to future changes.
  bool public uriLocked;

  /// Whether or not the metadata URI has been locked to future changes.
  bool public contractUriLocked;

  /// Whether or not the item collection has been locked to all further minting.
  bool public locked;

  /**
    An event that gets emitted when the metadata collection URI is changed.
    @param oldURI The old metadata URI.
    @param newURI The new metadata URI.
  */
  event ChangeURI(string indexed oldURI, string indexed newURI);

  /**
    An event that gets emitted when the contract URI is changed.
    @param oldURI The old metadata URI.
    @param newURI The new metadata URI.
  */
  event ChangeContractURI(string indexed oldURI, string indexed newURI);

  /**
    An event that gets emitted when the proxy registry address is changed.
    @param oldRegistry The old proxy registry address.
    @param newRegistry The new proxy registry address.
  */
  event ChangeProxyRegistry(address indexed oldRegistry,
    address indexed newRegistry);

  /**
    An event that gets emitted when an item group is configured.
    @param manager The caller who configured the item group `_groupId`.
    @param groupId The groupId being configured.
    @param newGroup The new group configuration.
  */
  event ItemGroupConfigured(address indexed manager, uint256 groupId,
    ItemGroupInput indexed newGroup);

  /**
    An event that gets emitted when the item collection is locked to further
    creation.
    @param locker The caller who locked the collection.
  */
  event CollectionLocked(address indexed locker);

  /**
    An event that gets emitted when a token ID has its on-chain metadata
    changed.
    @param changer The caller who triggered the metadata change.
    @param id The ID of the token which had its metadata changed.
    @param oldMetadata The old metadata of the token.
    @param newMetadata The new metadata of the token.
  */
  event MetadataChanged(address indexed changer, uint256 indexed id,
    string oldMetadata, string indexed newMetadata);

  /**
    An event that indicates we have set a permanent metadata URI for a token.
    @param _value The value of the permanent metadata URI.
    @param _id The token ID associated with the permanent metadata value.
  */
  event PermanentURI(string _value, uint256 indexed _id);

  /**
    An event that indicates we have set a permanent contract URI.
    @param _value The value of the permanent contract URI.
    @param _id The token ID associated with the permanent contract value.
  */
  event PermanentContractURI(string _value, uint256 indexed _id);

  /**
    A modifier which allows only the super-administrative owner or addresses
    with a specified valid right to perform a call on some specific item. Rights
    can be applied to the universal circumstance, the item-group-level
    circumstance, or to the circumstance of the item ID itself.
    @param _id The item ID on which we check for the validity of the specified
      `right`.
    @param _right The right to validate for the calling address. It must be
      non-expired and exist within the specified `_itemId`.
  */
  modifier hasItemRight(uint256 _id, bytes32 _right) {
    uint256 groupId = (_id & GROUP_MASK) >> 128;
    if (_msgSender() == owner()) {
      _;
    } else if (hasRight(_msgSender(), UNIVERSAL, _right)) {
      _;
    } else if (hasRight(_msgSender(), bytes32(groupId), _right)) {
      _;
    } else if (hasRight(_msgSender(), bytes32(_id), _right)) {
      _;
    } else {
      revert("Super721::hasItemRight: _msgSender does not have the right to perform that action");
    }
  }

  /**
    Construct a new ERC-721 item collection.
    @param _owner The address of the administrator governing this collection.
    @param _name The name to assign to this item collection contract.
    @param _metadataURI The metadata URI to perform later token ID substitution with.
    @param _contractURI The contract URI. 
    @param _proxyRegistryAddress The address of a proxy registry contract.
    @param _imxCoreAddress The address of the IMX core contract for L2 minting.
  */
  constructor(address _owner, string memory _name, string memory _symbol, string memory _metadataURI,
    string memory _contractURI, address _proxyRegistryAddress, address _imxCoreAddress, address _super721IMXLock) {

    // Do not perform a redundant ownership transfer if the deployer should
    // remain as the owner of the collection.
    if (_owner != owner()) {
      transferOwnership(_owner);
    }

    // Register 721 interfaces
    _registerInterface(_INTERFACE_ID_ERC721);
    _registerInterface(_INTERFACE_ID_ERC721_METADATA);
    _registerInterface(_INTERFACE_ID_ERC721_ENUMERABLE);

    // Continue initialization.
    name = _name;
    symbol = _symbol;
    metadataUri = _metadataURI;
    contractURI = _contractURI;
    proxyRegistryAddress = _proxyRegistryAddress;
    imxCoreAddress = _imxCoreAddress;
    super721IMXLock = _super721IMXLock;
  }
  /**
  */
  function ownerOf(uint256 tokenId) public view override returns (address) {
      return _tokenOwners.get(tokenId, "Super721::ownerOf: owner query for nonexistent token");
  }

  /**
   * @dev See {IERC721-approve}.
   */
  function approve(address to, uint256 tokenId) public virtual override {
      address owner = ownerOf(tokenId);
      require(to != owner, "Super721::approve: approval to current owner");

      require(_msgSender() == owner || isApprovedForAll(owner, _msgSender()),
          "Super721::approve: approve caller is not owner nor approved for all"
      );

      _tokenApprovals[tokenId] = to;
      emit Approval(ownerOf(tokenId), to, tokenId);
  }
  /**
    Return a version number for this contract's interface.
  */
  function version() external virtual pure override returns (uint256) {
    return 1;
  }

  /**
    Return the item collection's metadata URI. This implementation returns the
    same URI for all tokens within the collection and relies on client-side
    ID substitution per https://eips.ethereum.org/EIPS/eip-721#metadata. Per
    said specification, clients calling this function must replace the {id}
    substring with the actual token ID in hex, not prefixed by 0x, and padded
    to 64 characters in length.
    @return The metadata URI string of the item with ID `_itemId`.
  */
  function tokenURI(uint256 id) external view returns (string memory) {
    Strings.Slice memory slice1 = metadataUri.toSlice();
    Strings.Slice memory slice2 = metadataUri.toSlice();
    string memory tokenFirst = "{";
    string memory tokenLast = "}";
    Strings.Slice memory firstSlice = tokenFirst.toSlice();
    Strings.Slice memory secondSlice = tokenLast.toSlice();
    firstSlice = Strings.beforeMatch(slice1, firstSlice);
    secondSlice = Strings.afterMatch(slice2, secondSlice);
    string memory first = Strings.toString(firstSlice);
    string memory second = Strings.toString(secondSlice);
    string memory result = string(abi.encodePacked(first, Strings.uint2str(id), second));
    return result;
  }

  /**
    Allow the item collection owner or an approved manager to update the
    metadata URI of this collection. This implementation relies on a single URI
    for all items within the collection, and as such does not emit the standard
    URI event. Instead, we emit our own event to reflect changes in the URI.
    @param _uri The new URI to update to.
  */
  function setURI(string calldata _uri) external virtual
    hasValidPermit(UNIVERSAL, SET_URI) {
    require(!uriLocked,
      "Super721::setURI: the collection URI has been permanently locked");
    string memory oldURI = metadataUri;
    metadataUri = _uri;
    emit ChangeURI(oldURI, _uri);
  }

  /**
    Allow approved manager to update the contract URI. At the end of update, we 
    emit our own event to reflect changes in the URI.

    @param _uri The new contract URI to update to.
   */
  function setContractURI(string calldata _uri) external virtual
    hasValidPermit(UNIVERSAL, SET_URI) {
      require(!contractUriLocked,
        "Super721::setContractURI: the contract URI has been permanently locked");
      string memory oldContractUri = contractURI;
      contractURI = _uri;
      emit ChangeContractURI(oldContractUri, _uri);
  }
  // TODO: change all require messages

  /**
    Allow the item collection owner or an approved manager to update the proxy
    registry address handling delegated approval.
    @param _proxyRegistryAddress The address of the new proxy registry to
      update to.
  */
  function setProxyRegistry(address _proxyRegistryAddress) external virtual
    hasValidPermit(UNIVERSAL, SET_PROXY_REGISTRY) {
    address oldRegistry = proxyRegistryAddress;
    proxyRegistryAddress = _proxyRegistryAddress;
    emit ChangeProxyRegistry(oldRegistry, _proxyRegistryAddress);
  }

  /**
    Retrieve the balance of a particular token `_id` for a particular address
    `_owner`.
    @param _owner The owner to check for this token balance.
    @param _id The ID of the token to check for a balance.
    @return The amount of token `_id` owned by `_owner`.
  */

  function balanceOfGroup(address _owner, uint256 _id) public view virtual
  returns (uint256) {
    require(_owner != address(0),
      "Super721::balanceOf: balance query for the zero address");
    return balances[_id][_owner];
  }

  function balanceOf(address _owner) public override view virtual
  returns (uint256) {
    require(_owner != address(0),
      "Super721::balanceOf: balance query for the zero address");
    return totalBalances[_owner];
  }

  /**
    Retrieve in a single call the balances of some mulitple particular token
    `_ids` held by corresponding `_owners`.
    @param _owners The owners to check for token balances.
    @param _ids The IDs of tokens to check for balances.
    @return the amount of each token owned by each owner.
  */
  function balanceOfBatch(address[] calldata _owners, uint256[] calldata _ids)
    external view virtual returns (uint256[] memory) {
    require(_owners.length == _ids.length,
      "Super721::balanceOfBatch: accounts and ids length mismatch");

    // Populate and return an array of balances.
    uint256[] memory batchBalances = new uint256[](_owners.length);
    for (uint256 i = 0; i < _owners.length; ++i) {
      batchBalances[i] = balanceOfGroup(_owners[i], _ids[i]);
    }
    return batchBalances;
  }

  /**
    This function returns true if `_operator` is approved to transfer items
    owned by `_owner`. This approval check features an override to explicitly
    whitelist any addresses delegated in the proxy registry.
    @param _owner The owner of items to check for transfer ability.
    @param _operator The potential transferrer of `_owner`'s items.
    @return Whether `_operator` may transfer items owned by `_owner`.
  */
  function isApprovedForAll(address _owner, address _operator) public override
    view virtual returns (bool) {
    StubProxyRegistry proxyRegistry = StubProxyRegistry(proxyRegistryAddress);
    if (address(proxyRegistry.proxies(_owner)) == _operator) {
      return true;
    }

    // We did not find an explicit whitelist in the proxy registry.
    return operatorApprovals[_owner][_operator];
  }

  /**
    Enable or disable approval for a third party `_operator` address to manage
    (transfer or burn) all of the caller's tokens.
    @param _operator The address to grant management rights over all of the
      caller's tokens.
    @param _approved The status of the `_operator`'s approval for the caller.
  */
  function setApprovalForAll(address _operator, bool _approved) external
    override virtual {
    require(_msgSender() != _operator,
      "Super721::balanceOf: setting approval status for self");
    operatorApprovals[_msgSender()][_operator] = _approved;
    emit ApprovalForAll(_msgSender(), _operator, _approved);
  }

  /**
    This private helper function converts a number into a single-element array.
    @param _element The element to convert to an array.
    @return The array containing the single `_element`.
  */
  function _asSingletonArray(uint256 _element) private pure
    returns (uint256[] memory) {
    uint256[] memory array = new uint256[](1);
    array[0] = _element;
    return array;
  }

  /**
    An inheritable and configurable pre-transfer hook that can be overridden.
    It fires before any token transfer, including mints and burns.
    @param _operator The caller who triggers the token transfer.
    @param _from The address to transfer tokens from.
    @param _to The address to transfer tokens to.
    @param _ids The specific token IDs to transfer.
    @param _amounts The amounts of the specific `_ids` to transfer.
    @param _data Additional call data to send with this transfer.
  */
  function _beforeTokenTransfer(address _operator, address _from, address _to,
    uint256[] memory _ids, uint256[] memory _amounts, bytes memory _data)
    internal virtual {
  }

  /**
    ERC-721 dictates that any contract which wishes to receive ERC-721 tokens
    must explicitly designate itself as such. This function checks for such
    designation to prevent undesirable token transfers.
    @param _operator The caller who triggers the token transfer.
    @param _from The address to transfer tokens from.
    @param _to The address to transfer tokens to.
    @param _id The specific token ID to transfer.
    @param _data Additional call data to send with this transfer.
  */
  function _doSafeTransferAcceptanceCheck(address _operator, address _from,
    address _to, uint256 _id, bytes memory _data) private {
    if (_to.isContract()) {
      try IERC721Receiver(_to).onERC721Received(_operator, _from, _id,
        _data) returns (bytes4 response) {
        if (response != IERC721Receiver(_to).onERC721Received.selector) {
          revert("Super721::_doSafeTransferAcceptanceCheck: ERC721Receiver rejected tokens");
        }
      } catch Error(string memory reason) {
        revert(reason);
      } catch {
        revert("Super721::_doSafeTransferAcceptanceCheck: transfer to non ERC721Receiver implementer");
      }
    }
  }

  /**
    Transfer on behalf of a caller or one of their authorized token managers
    items from one address to another.
    @param _from The address to transfer tokens from.
    @param _to The address to transfer tokens to.
    @param _id The specific token ID to transfer.
    @param _data Additional call data to send with this transfer.
  */

  /**
   * @dev See {IERC721-safeTransferFrom}.
   */
  function safeTransferFrom(address from, address to, uint256 tokenId) public virtual override {
      _safeTransferFrom(from, to, tokenId, bytes(""));
  }

  function safeTransferFrom(address from, address to, uint256 tokenId, bytes calldata data)
  public virtual override {
      _safeTransferFrom(from, to, tokenId, data);
  }

  function _safeTransferFrom(address _from, address _to, uint256 _id,
    bytes memory _data) internal  virtual {
    require(_to != address(0),
      "Super721::_safeTransferFrom : transfer to the zero address");
    require(_from == _msgSender() || isApprovedForAll(_from, _msgSender()),
      "Super721::_safeTransferFrom : caller is not owner nor approved");

    // Validate transfer safety and send tokens away.
    address operator = _msgSender();
    _beforeTokenTransfer(operator, _from, _to, _asSingletonArray(_id),
    _asSingletonArray(1), _data);

    // Retrieve the item's group ID.
    uint256 shiftedGroupId = (_id & GROUP_MASK);
    uint256 groupId = shiftedGroupId >> 128;

    // Update all specially-tracked group-specific balances.
    require(balances[_id][_from] >= 1, "Super721::_safeTransferFrom: insufficient balance for transfer");
    balances[_id][_from] = balances[_id][_from] - 1;
    balances[_id][_to] = balances[_id][_to] + 1;
    groupBalances[groupId][_from] = groupBalances[groupId][_from] - 1;
    groupBalances[groupId][_to] = groupBalances[groupId][_to] + 1;
    totalBalances[_from] = totalBalances[_from] - 1;
    totalBalances[_to] = totalBalances[_to] + 1;

    _holderTokens[_from].remove(_id);
    _holderTokens[_to].add(_id);

    _tokenOwners.set(_id, _to);

    // Emit the transfer event and perform the safety check.
    emit Transfer(_from, _to, _id);
    _doSafeTransferAcceptanceCheck(operator, _from, _to, _id, _data);
  }

  /**
    Transfer on behalf of a caller or one of their authorized token managers
    items from one address to another.
    @param _from The address to transfer tokens from.
    @param _to The address to transfer tokens to.
    @param _ids The specific token IDs to transfer.
    @param _data Additional call data to send with this transfer.
  */

  function safeBatchTransferFrom(address _from, address _to,
    uint256[] memory _ids, bytes memory _data)
    external virtual {
    require(_to != address(0),
      "Super721::safeBatchTransferFrom: transfer to the zero address");
    require(_from == _msgSender() || isApprovedForAll(_from, _msgSender()),
      "Super721::safeBatchTransferFrom: caller is not owner nor approved");

    // Validate transfer and perform all batch token sends.
    _beforeTokenTransfer(_msgSender(), _from, _to, _ids, _asSingletonArray(1), _data);
    for (uint256 i = 0; i < _ids.length; ++i) {

      // Retrieve the item's group ID.
      uint256 groupId = (_ids[i] & GROUP_MASK) >> 128;

      // Update all specially-tracked group-specific balances.
      require(balances[_ids[i]][_from] >= 1, "Super721::safeBatchTransferFrom: insufficient balance for transfer");
      balances[_ids[i]][_from] = balances[_ids[i]][_from] - 1;
      balances[_ids[i]][_to] = balances[_ids[i]][_to] + 1;
      groupBalances[groupId][_from] = groupBalances[groupId][_from] - 1;
      groupBalances[groupId][_to] = groupBalances[groupId][_to] + 1;
      totalBalances[_from] = totalBalances[_from] - 1;
      totalBalances[_to] = totalBalances[_to] + 1;

      // Emit the transfer event and perform the safety check.
      emit Transfer(_from, _to, _ids[i]);
      _doSafeTransferAcceptanceCheck(_msgSender(), _from, _to, _ids[i], _data);
    }
  }

  /**
    Create a new NFT item group or configure an existing one. NFTs within a
    group share a group ID in the upper 128-bits of their full item ID.
    Within a group NFTs can be distinguished for the purposes of serializing
    issue numbers.
    @param _groupId The ID of the item group to create or configure.
    @param _data The `ItemGroup` data input.
  */
  function configureGroup(uint256 _groupId, ItemGroupInput memory _data)
    external virtual hasItemRight(_groupId, CONFIGURE_GROUP) {
    require(_groupId != 0,
      "Super721::configureGroup: group ID 0 is invalid");

    // If the collection is not locked, we may add a new item group.
    if (!itemGroups[_groupId].initialized) {
      require(!locked,
        "Super721::configureGroup: the collection is locked so groups cannot be created");
      itemGroups[_groupId] = ItemGroup({
        initialized: true,
        name: _data.name,
        supplyType: _data.supplyType,
        supplyData: _data.supplyData,
        burnType: _data.burnType,
        burnData: _data.burnData,
        circulatingSupply: 0,
        mintCount: 0,
        burnCount: 0
      });

    // Edit an existing item group. The name may always be updated.
    } else {
      itemGroups[_groupId].name = _data.name;

      // A capped supply type may not change.
      // It may also not have its cap increased.
      if (itemGroups[_groupId].supplyType == SupplyType.Capped) {
        require(_data.supplyType == SupplyType.Capped,
          "Super721::configureGroup: you may not uncap a capped supply type");
        require(_data.supplyData <= itemGroups[_groupId].supplyData,
          "Super721::configureGroup: you may not increase the supply of a capped type");

      // The flexible and uncapped types may freely change.
      } else {
        itemGroups[_groupId].supplyType = _data.supplyType;
      }

      // Item supply data may not be reduced below the circulating supply.
      require(_data.supplyData >= itemGroups[_groupId].circulatingSupply,
        "Super721::configureGroup: you may not decrease supply below the circulating amount");
      itemGroups[_groupId].supplyData = _data.supplyData;
      // do we want burnType to be updateable?
    }

    // Emit the configuration event.
    emit ItemGroupConfigured(_msgSender(), _groupId, _data);
  }

  /**
    This is a private helper function to replace the `hasItemRight` modifier
    that we use on some functions in order to inline this check during batch
    minting and burning.
    @param _id The ID of the item to check for the given `_right` on.
    @param _right The right that the caller is trying to exercise on `_id`.
    @return Whether or not the caller has a valid right on this item.
  */
  function _hasItemRight(uint256 _id, bytes32 _right) private view
    returns (bool) {
    uint256 groupId = (_id & GROUP_MASK) >> 128;
    if (_msgSender() == owner()) {
      return true;
    } else if (hasRight(_msgSender(), UNIVERSAL, _right)) {
      return true;
    } else if (hasRight(_msgSender(), bytes32(groupId), _right)) {
      return true;
    } else if (hasRight(_msgSender(), bytes32(_id), _right)) {
      return true;
    } else {
      return false;
    }
  }

  /**
    This is a private helper function to verify, according to all of our various
    minting and burning rules, whether it would be valid to mint a particular
    item `_id`.
    @param _id The ID of the item to check for minting validity.
    @return The ID of the item that should be minted.
  */
  function _mintChecker(uint256 _id) private view returns (uint256) {

    // Retrieve the item's group ID.
    uint256 shiftedGroupId = (_id & GROUP_MASK);
    uint256 groupId = shiftedGroupId >> 128;
    require(itemGroups[groupId].initialized,
      "Super721::_mintChecker: you cannot mint a non-existent item group");

    // If false, owned by address (or NULL_ADDRESS i.e, was burnable)
    // If true, never minted, (or was removed i.e, was replenishable)
    require(!_tokenOwners.contains(_id),
      "Super721::_mintChecker: token already exists");

    // If we can replenish burnt items, then only our currently-circulating
    // supply matters. Otherwise, historic mints are what determine the cap.
    uint256 currentGroupSupply = itemGroups[groupId].mintCount;
    uint256 currentItemSupply = mintCount[_id];
    if (itemGroups[groupId].burnType == BurnType.Replenishable) {
      currentGroupSupply = itemGroups[groupId].circulatingSupply;
      currentItemSupply = circulatingSupply[_id];
    }

    // If we are subject to a cap on group size, ensure we don't exceed it.
    if (itemGroups[groupId].supplyType != SupplyType.Uncapped) {
      require(currentGroupSupply + 1 <= itemGroups[groupId].supplyData,
        "Super721::_mintChecker: you cannot mint a group beyond its cap");
    }

    return _id;
  }

  /**
    Mint a batch of tokens into existence and send them to the `_recipient`
    address. In order to mint an item, its item group must first have been
    created. Minting an item must obey both the fungibility and size cap of its
    group.
    @param _recipient The address to receive all NFTs within the newly-minted
      group.
    @param _ids The item IDs for the new items to create.
    @param _data Any associated data to use on items minted in this transaction.
  */

  function mintBatch(address _recipient, uint256[] memory _ids,
    bytes memory _data)
    public virtual {
    require(_recipient != address(0), "Super721::mintBatch: mint to the zero address");

    // Validate and perform the mint.
    address operator = _msgSender();
    _beforeTokenTransfer(operator, address(0), _recipient, _ids, _asSingletonArray(1),
      _data);

    // Loop through each of the batched IDs to update storage of special
    // balances and circulation balances.
    for (uint256 i = 0; i < _ids.length; i++) {
      require(_hasItemRight(_ids[i], MINT),
        "Super721::mintBatch: you do not have the right to mint that item");

      // Retrieve the group ID from the given item `_id` and check mint.
      uint256 shiftedGroupId = (_ids[i] & GROUP_MASK);
      uint256 groupId = shiftedGroupId >> 128;
      uint256 mintedItemId = _mintChecker(_ids[i]);

      // Update storage of special balances and circulating values.
      balances[mintedItemId][_recipient] = balances[mintedItemId][_recipient] + 1;
      groupBalances[groupId][_recipient] = groupBalances[groupId][_recipient] + 1;
      totalBalances[_recipient] = totalBalances[_recipient] + 1;
      mintCount[mintedItemId] = mintCount[mintedItemId] + 1;
      circulatingSupply[mintedItemId] = circulatingSupply[mintedItemId] + 1;
      itemGroups[groupId].mintCount = itemGroups[groupId].mintCount + 1;
      itemGroups[groupId].circulatingSupply =
        itemGroups[groupId].circulatingSupply + 1;

      //_holderTokens[address(0)].remove(_ids[i]);
      _holderTokens[_recipient].add(_ids[i]);

      _tokenOwners.set(_ids[i], _recipient);
      
      // Emit event and handle the safety check.
      emit Transfer(address(0), _recipient, _ids[i]);
      _doSafeTransferAcceptanceCheck(operator, address(0), _recipient, _ids[i], _data);
    }
  }

  /**
    The special, IMX-privileged minting function for centralized L2 support.
  */
  function mintFor(address _to, uint256 quantity, bytes calldata _blueprint) external {
    require(!Super721IMXLock(super721IMXLock).mintForLocked(), "SuperIMX721::mintFor::disabled");
    require(_msgSender() == imxCoreAddress, "SuperIMX721::mintFor::only IMX may call this mint function");
    require(quantity == 1);
    (uint256 id, string memory metadata )= split(_blueprint);
    blueprints[id] = metadata;
    uint256[] memory ids = _asSingletonArray(id);
    mintBatch(_to, ids, _blueprint);
  }

    function split(bytes calldata blob)
        internal
        pure
        returns (uint256, string memory)
    {
        int256 index = indexOf(blob, ":", 0);
        require(index >= 0, "Separator must exist");
        // Trim the { and } from the parameters
        uint256 tokenID = toUint(blob[1:uint256(index) - 1]);
        uint256 blueprintLength = blob.length - uint256(index) - 3;
        if (blueprintLength == 0) {
            return (tokenID, string(""));
        }
        string calldata blueprint = string(blob[uint256(index) + 2:blob.length - 1]);
        return (tokenID, blueprint);
    }

    function indexOf(
        bytes memory _base,
        string memory _value,
        uint256 _offset
    ) internal pure returns (int256) {
        bytes memory _valueBytes = bytes(_value);

        assert(_valueBytes.length == 1);

        for (uint256 i = _offset; i < _base.length; i++) {
            if (_base[i] == _valueBytes[0]) {
                return int256(i);
            }
        }

        return -1;
    }
    
    function toUint(bytes memory b) internal pure returns (uint256) {
        uint256 result = 0;
        for (uint256 i = 0; i < b.length; i++) {
            uint256 val = uint256(uint8(b[i]));
            if (val >= 48 && val <= 57) {
                result = result * 10 + (val - 48);
            }
        }
        return result;
    }
  /**
    This is a private helper function to verify, according to all of our various
    minting and burning rules, whether it would be valid to burn some `_amount`
    of a particular item `_id`.
    @param _id The ID of the item to check for burning validity.
    @return The ID of the item that should have `_amount` burnt for it.
  */
  function _burnChecker(uint256 _id) private view
    returns (uint256) {

    // Retrieve the item's group ID.
    uint256 shiftedGroupId = (_id & GROUP_MASK);
    uint256 groupId = shiftedGroupId >> 128;
    require(itemGroups[groupId].initialized,
      "Super721::_burnChecker: you cannot burn a non-existent item group");

    // If the item group is non-burnable, then revert.
    if (itemGroups[groupId].burnType == BurnType.None) {
      revert("Super721::_burnChecker: you cannot burn a non-burnable item group");
    }

    // If we can burn items, then we must verify that we do not exceed the cap.
    else if (itemGroups[groupId].burnType == BurnType.Burnable) {
      require(itemGroups[groupId].burnCount + 1
        <= itemGroups[groupId].burnData,
        "Super721::_burnChecker you may not exceed the burn limit on this item group");
    }

    // If the item is replenishable, then ignore checks

    uint256 burntItemId = _id;

    return burntItemId;
  }

  /**
    This function allows an address to destroy some of its items.
    @param _burner The address whose item is burning.
    @param _id The item ID to burn.
    @param _amount The amount of the corresponding item ID to burn.
  */
  // function burn(address _burner, uint256 _id, uint256 _amount)
  //   external virtual hasItemRight(_id, BURN) {
  //   require(_burner != address(0),
  //     "Super721::burn: burn from the zero address");
  //
  //   // Retrieve the group ID from the given item `_id` and check burn validity.
  //   uint256 shiftedGroupId = (_id & GROUP_MASK);
  //   uint256 groupId = shiftedGroupId >> 128;
  //   uint256 burntItemId = _burnChecker(_id, _amount);
  //
  //   // Validate and perform the burn.
  //   address operator = _msgSender();
  //   _beforeTokenTransfer(operator, _burner, address(0),
  //     _asSingletonArray(burntItemId), _asSingletonArray(_amount), "");
  //
  //   // Update storage of special balances and circulating values.
  //   balances[burntItemId][_burner] = balances[burntItemId][_burner]
  //     .sub(_amount,
  //     "Super721::burn: burn amount exceeds balance");
  //   groupBalances[groupId][_burner] = groupBalances[groupId][_burner]
  //     .sub(_amount);
  //   totalBalances[_burner] = totalBalances[_burner].sub(_amount);
  //   burnCount[burntItemId] = burnCount[burntItemId].add(_amount);
  //   circulatingSupply[burntItemId] = circulatingSupply[burntItemId]
  //     .sub(_amount);
  //   itemGroups[groupId].burnCount = itemGroups[groupId].burnCount.add(_amount);
  //   itemGroups[groupId].circulatingSupply =
  //     itemGroups[groupId].circulatingSupply.sub(_amount);
  //
  //   // Emit the burn event.
  //   emit Transfer(operator, address(0), _id);
  // }

  /**
    This function allows an address to destroy multiple different items in a
    single call.
    @param _burner The address whose items are burning.
    @param _ids The item IDs to burn.
  */
  function burnBatch(address _burner, uint256[] memory _ids) external virtual {
    require(_burner != address(0), "Super721::burnBatch: burn from the zero address");

    // Validate and perform the burn.
    address operator = _msgSender();
    _beforeTokenTransfer(operator, _burner, address(0), _ids, _asSingletonArray(1), "");

    // Loop through each of the batched IDs to update storage of special
    // balances and circulation balances.
    for (uint i = 0; i < _ids.length; i++) {
      require(_hasItemRight(_ids[i], BURN),
        "Super721::burnBatch: you do not have the right to burn that item");

      // Retrieve the group ID from the given item `_id` and check burn.
      uint256 shiftedGroupId = (_ids[i] & GROUP_MASK);
      uint256 groupId = shiftedGroupId >> 128;
      uint256 burntItemId = _burnChecker(_ids[i]);

      // Update storage of special balances and circulating values.
      require(balances[burntItemId][_burner] >= 1, "Super721::burn: burn amount exceeds balance");
      balances[burntItemId][_burner] = balances[burntItemId][_burner] - 1;
      groupBalances[groupId][_burner] = groupBalances[groupId][_burner] - 1;
      totalBalances[_burner] = totalBalances[_burner] - 1;
      burnCount[burntItemId] = burnCount[burntItemId] + 1;
      circulatingSupply[burntItemId] = circulatingSupply[burntItemId] - 1;
      itemGroups[groupId].burnCount = itemGroups[groupId].burnCount + 1;
      itemGroups[groupId].circulatingSupply =
        itemGroups[groupId].circulatingSupply - 1;

      _holderTokens[_burner].remove(_ids[i]);
      _holderTokens[address(0)].add(_ids[i]);

      // If burnType is None, burnChecker will revert that
      if(itemGroups[groupId].burnType == BurnType.Burnable)
        _tokenOwners.set(_ids[i], address(0));
      else
        _tokenOwners.remove(_ids[i]);

      // Emit the burn event.
      emit Transfer(operator, address(0), _ids[i]);
    }
  }

  /**
    Set the on-chain metadata attached to a specific token ID so long as the
    collection as a whole or the token specifically has not had metadata
    editing frozen.
    @param _id The ID of the token to set the `_metadata` for.
    @param _metadata The metadata string to store on-chain.
  */
  function setMetadata(uint256 _id, string memory _metadata)
    external hasItemRight(_id, SET_METADATA) {
    uint groupId = _id >> 128;
<<<<<<< HEAD
    require(!uriLocked && !metadataFrozen[_id] &&  !metadataFrozen[groupId], "Super721::setMetadata: you cannot edit this metadata because it is frozen");
    string memory oldMetadata = metadata[_id];
    metadata[_id] = _metadata;
=======
    require(!uriLocked && !metadataFrozen[_id] &&  !metadataFrozen[groupId]);
    string memory oldMetadata = blueprints[_id];
    blueprints[_id] = _metadata;
>>>>>>> c5bef36a
    emit MetadataChanged(_msgSender(), _id, oldMetadata, _metadata);
  }

  /**
    Allow the item collection owner or an associated manager to forever lock the
    metadata URI on the entire collection to future changes.
  */
  function lockURI() external
    hasValidPermit(UNIVERSAL, LOCK_URI) {
    uriLocked = true;
    emit PermanentURI(metadataUri, 2 ** 256 - 1);
  }

  /**
    Allow the associated manager to forever lock the contract URI to future 
    changes
   */
  function lockContractUri() external
    hasValidPermit(UNIVERSAL, LOCK_URI) {
    contractUriLocked = true;
    emit PermanentContractURI(contractURI, 2 ** 256 - 1);   
  }

  /**
    Allow the item collection owner or an associated manager to forever lock the
    metadata URI on an item to future changes.
    @param _uri The value of the URI to lock for `_id`.
    @param _id The token ID to lock a metadata URI value into.
  */
  function lockItemURI(string calldata _uri, uint256 _id) external
    hasItemRight(_id, LOCK_ITEM_URI) {
    metadataFrozen[_id] = true;
    emit PermanentURI(_uri, _id);
  }

  /**
    Allow the item collection owner or an associated manager to forever lock the
    metadata URI on a group of items to future changes.

    @param _uri The value of the URI to lock for `groupId`.
    @param groupId The group ID to lock a metadata URI value into.
  */
  function lockGroupURI(string calldata _uri, uint256 groupId) external
    hasItemRight(groupId, LOCK_ITEM_URI) {
    metadataFrozen[groupId] = true;
    emit PermanentURI(_uri, groupId);
  }

  /**
    Allow the item collection owner or an associated manager to forever lock
    this contract to further item minting.
  */
  function lock() external virtual hasValidPermit(UNIVERSAL, LOCK_CREATION) {
    locked = true;
    emit CollectionLocked(_msgSender());
  }

  function getApproved(uint256 tokenId) public view override returns (address) {
      require(_tokenOwners.contains(tokenId), "Super721::getApproved: approved query for nonexistent token");

      return _tokenApprovals[tokenId];
  }

  function _isApprovedOrOwner(address spender, uint256 tokenId) internal view returns (bool) {
      require(_tokenOwners.contains(tokenId), "Super721::getApproved: operator query for nonexistent token");
      address owner = ownerOf(tokenId);
      return (spender == owner || _tokenApprovals[tokenId] == spender || isApprovedForAll(owner, spender));
  }
  /**
   * @dev See {IERC721-transferFrom}.
   */
  function transferFrom(address from, address to, uint256 tokenId) public virtual override {
      // //solhint-disable-next-line max-line-length
      require(_isApprovedOrOwner(_msgSender(), tokenId), "Super721::transferForm: transfer caller is not owner nor approved");
      safeTransferFrom(from, to, tokenId);
      //
      // require(ownerOf(tokenId) == from, "Super721::transferForm: transfer of token that is not own");
      // require(to != address(0), "Super721::transferForm: transfer to the zero address");
      //
      // _beforeTokenTransfer(_msgSender(), from, to, _asSingletonArray(tokenId), _asSingletonArray(1), "");
      //
      // // Clear approvals from the previous owner
      // //_approve(address(0), tokenId);
      // _tokenApprovals[tokenId] = address(0);
      // emit Approval(ownerOf(tokenId), address(0), tokenId);
      //
      // _holderTokens[from].remove(tokenId);
      // _holderTokens[to].add(tokenId);
      //
      // _tokenOwners.set(tokenId, to);
      //
      // emit Transfer(from, to, tokenId);
  }

  /**
   * @dev See {IERC721Enumerable-tokenOfOwnerByIndex}.
   */
  function tokenOfOwnerByIndex(address owner, uint256 index) public view returns (uint256) {
      return _holderTokens[owner].at(index);
  }

  /**
   * @dev See {IERC721Enumerable-totalSupply}.
   */
  function totalSupply() public view returns (uint256) {
      // _tokenOwners are indexed by tokenIds, so .length() returns the number of tokenIds
      return _tokenOwners.length();
  }

  /**
   * @dev See {IERC721Enumerable-tokenByIndex}.
   */
  function tokenByIndex(uint256 index) public view returns (uint256) {
      (uint256 tokenId, ) = _tokenOwners.at(index);
      return tokenId;
  }

}<|MERGE_RESOLUTION|>--- conflicted
+++ resolved
@@ -1067,15 +1067,9 @@
   function setMetadata(uint256 _id, string memory _metadata)
     external hasItemRight(_id, SET_METADATA) {
     uint groupId = _id >> 128;
-<<<<<<< HEAD
-    require(!uriLocked && !metadataFrozen[_id] &&  !metadataFrozen[groupId], "Super721::setMetadata: you cannot edit this metadata because it is frozen");
-    string memory oldMetadata = metadata[_id];
-    metadata[_id] = _metadata;
-=======
     require(!uriLocked && !metadataFrozen[_id] &&  !metadataFrozen[groupId]);
     string memory oldMetadata = blueprints[_id];
     blueprints[_id] = _metadata;
->>>>>>> c5bef36a
     emit MetadataChanged(_msgSender(), _id, oldMetadata, _metadata);
   }
 
