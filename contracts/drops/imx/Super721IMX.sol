// SPDX-License-Identifier: GPL-3.0
pragma solidity ^0.8.7;

import "@openzeppelin/contracts/token/ERC721/IERC721Receiver.sol";
import "@openzeppelin/contracts/token/ERC721/IERC721.sol";
import "@openzeppelin/contracts/utils/introspection/ERC165Storage.sol";
import "@openzeppelin/contracts/utils/structs/EnumerableSet.sol";
import "@openzeppelin/contracts/utils/structs/EnumerableMap.sol";
import "@openzeppelin/contracts/utils/Address.sol";

import "../../utils/Utils.sol";
import "../../access/PermitControl.sol";
import "../../proxy/StubProxyRegistry.sol";
import "../../interfaces/ISuper721IMXLock.sol";

/**
  @title An ERC-721 item creation contract.
  @author Tim Clancy
  @author 0xthrpw
  @author Qazawat Zirak
  This contract represents the NFTs within a single collection. It allows for a
  designated collection owner address to manage the creation of NFTs within this
  collection. The collection owner grants approval to or removes approval from
  other addresses governing their ability to mint NFTs from this collection.
  This contract is forked from the inherited OpenZeppelin dependency, and uses
  ideas inherited from the Super721 reference implementation.
  August 4th, 2021.
*/
contract Super721IMX is PermitControl, ERC165Storage, IERC721 {
  using Address for address;
  using EnumerableSet for EnumerableSet.UintSet;
  using EnumerableMap for EnumerableMap.UintToAddressMap;

  /// The public identifier for the right to set this contract's metadata URI.
  bytes32 public constant SET_URI = keccak256("SET_URI");

  /// The public identifier for the right to set this contract's proxy registry.
  bytes32 public constant SET_PROXY_REGISTRY = keccak256("SET_PROXY_REGISTRY");

  /// The public identifier for the right to configure item groups.
  bytes32 public constant CONFIGURE_GROUP = keccak256("CONFIGURE_GROUP");

  /// The public identifier for the right to mint items.
  bytes32 public constant MINT = keccak256("MINT");

  /// The public identifier for the right to burn items.
  bytes32 public constant BURN = keccak256("BURN");

  /// The public identifier for the right to set item metadata.
  bytes32 public constant SET_METADATA = keccak256("SET_METADATA");

  /// The public identifier for the right to lock the metadata URI.
  bytes32 public constant LOCK_URI = keccak256("LOCK_URI");

  /// The public identifier for the right to lock an item's metadata.
  bytes32 public constant LOCK_ITEM_URI = keccak256("LOCK_ITEM_URI");

  /// The public identifier for the right to disable item creation.
  bytes32 public constant LOCK_CREATION = keccak256("LOCK_CREATION");

  /*
   *     bytes4(keccak256('balanceOf(address)')) == 0x70a08231
   *     bytes4(keccak256('ownerOf(uint256)')) == 0x6352211e
   *     bytes4(keccak256('approve(address,uint256)')) == 0x095ea7b3
   *     bytes4(keccak256('getApproved(uint256)')) == 0x081812fc
   *     bytes4(keccak256('setApprovalForAll(address,bool)')) == 0xa22cb465
   *     bytes4(keccak256('isApprovedForAll(address,address)')) == 0xe985e9c5
   *     bytes4(keccak256('transferFrom(address,address,uint256)')) == 0x23b872dd
   *     bytes4(keccak256('safeTransferFrom(address,address,uint256)')) == 0x42842e0e
   *     bytes4(keccak256('safeTransferFrom(address,address,uint256,bytes)')) == 0xb88d4fde
   *
   *     => 0x70a08231 ^ 0x6352211e ^ 0x095ea7b3 ^ 0x081812fc ^
   *        0xa22cb465 ^ 0xe985e9c ^ 0x23b872dd ^ 0x42842e0e ^ 0xb88d4fde == 0x80ac58cd
   */
  bytes4 private constant _INTERFACE_ID_ERC721 = 0x80ac58cd;

  /*
   *     bytes4(keccak256('name()')) == 0x06fdde03
   *     bytes4(keccak256('symbol()')) == 0x95d89b41
   *     bytes4(keccak256('tokenURI(uint256)')) == 0xc87b56dd
   *
   *     => 0x06fdde03 ^ 0x95d89b41 ^ 0xc87b56dd == 0x5b5e139f
   */
  bytes4 private constant _INTERFACE_ID_ERC721_METADATA = 0x5b5e139f;

  /*
   *     bytes4(keccak256('totalSupply()')) == 0x18160ddd
   *     bytes4(keccak256('tokenOfOwnerByIndex(address,uint256)')) == 0x2f745c59
   *     bytes4(keccak256('tokenByIndex(uint256)')) == 0x4f6ccce7
   *
   *     => 0x18160ddd ^ 0x2f745c59 ^ 0x4f6ccce7 == 0x780e9d63
   */
  bytes4 private constant _INTERFACE_ID_ERC721_ENUMERABLE = 0x780e9d63;
  /// @dev Supply the magic number for the required ERC-721 interface.

  /// @dev A mask for isolating an item's group ID.
  uint256 private constant GROUP_MASK = uint256(type(uint128).max) << 128;

  /// The public name of this contract.
  string public name;

  string public symbol;

  /**
    The ERC-721 URI for tracking item metadata, supporting {id} substitution.
    For example: https://token-cdn-domain/{id}.json. See the ERC-721 spec for
    more details: https://eips.ethereum.org/EIPS/eip-721#metadata.
  */
  string public metadataUri;

  /// The URI for the storefront-level metadata of contract
  string public contractURI;

  /// A proxy registry address for supporting automatic delegated approval.
  address public proxyRegistryAddress;

  /// The address of the IMX core contract for L2 minting.
  address public imxCoreAddress;

  /// The address of the global lock for all 721IMX instances.
  address public super721IMXLock;

  /// @dev A mapping from each token ID to per-address balances.
  mapping (uint256 => mapping(address => uint256)) public balances;

  /// A mapping from each group ID to per-address balances.
  mapping (uint256 => mapping(address => uint256)) public groupBalances;

  /// A mapping from each address to a collection-wide balance.
  mapping(address => uint256) public totalBalances;

  // Mapping from holder address to their (enumerable) set of owned tokens
  mapping (address => EnumerableSet.UintSet) private _holderTokens;

  // Enumerable mapping from token ids to their owners
  EnumerableMap.UintToAddressMap private _tokenOwners;
  /**
    @dev This is a mapping from each address to per-address operator approvals.
    Operators are those addresses that have been approved to transfer tokens on
    behalf of the approver. Transferring tokens includes the right to burn
    tokens.
  */
  mapping (address => mapping(address => bool)) private operatorApprovals;

  // Mapping from token ID to approved address
  mapping (uint256 => address) private _tokenApprovals;

  /**
    This enumeration lists the various supply types that each item group may
    use. In general, the administrator of this collection or those permissioned
    to do so may move from a more-permissive supply type to a less-permissive.
    For example: an uncapped or flexible supply type may be converted to a
    capped supply type. A capped supply type may not be uncapped later, however.
    @param Capped There exists a fixed cap on the size of the item group. The
      cap is set by `supplyData`.
    @param Uncapped There is no cap on the size of the item group. The value of
      `supplyData` cannot be set below the current circulating supply but is
      otherwise ignored.
    @param Flexible There is a cap which can be raised or lowered (down to
      circulating supply) freely. The value of `supplyData` cannot be set below
      the current circulating supply and determines the cap.
  */
  enum SupplyType {
    Capped,
    Uncapped,
    Flexible
  }

  /**
    This enumeration lists the various burn types that each item group may use.
    These are static once chosen.
    @param None The items in this group may not be burnt. The value of
      `burnData` is ignored.
    @param Burnable The items in this group may be burnt. The value of
      `burnData` is the maximum that may be burnt.
    @param Replenishable The items in this group, once burnt, may be reminted by
      the owner. The value of `burnData` is ignored.
  */
  enum BurnType {
    None,
    Burnable,
    Replenishable
  }

  /**
    This struct is a source of mapping-free input to the `configureGroup`
    function. It defines the settings for a particular item group.
    @param name A name for the item group.
    @param supplyType The supply type for this group of items.
    @param supplyData An optional integer used by some `supplyType` values.
    @param burnType The type of burning permitted by this item group.
    @param burnData An optional integer used by some `burnType` values.
  */
  struct ItemGroupInput {
    string name;
    SupplyType supplyType;
    uint256 supplyData;
    BurnType burnType;
    uint256 burnData;
  }

  /**
    This struct defines the settings for a particular item group and is tracked
    in storage.
    @param initialized Whether or not this `ItemGroup` has been initialized.
    @param name A name for the item group.
    @param supplyType The supply type for this group of items.
    @param supplyData An optional integer used by some `supplyType` values.
    @param burnType The type of burning permitted by this item group.
    @param burnData An optional integer used by some `burnType` values.
    @param circulatingSupply The number of individual items within this group in
      circulation.
    @param mintCount The number of times items in this group have been minted.
    @param burnCount The number of times items in this group have been burnt.
  */
  struct ItemGroup {
    bool initialized;
    string name;
    SupplyType supplyType;
    uint256 supplyData;
    BurnType burnType;
    uint256 burnData;
    uint256 circulatingSupply;
    uint256 mintCount;
    uint256 burnCount;
  }

  /// A mapping of data for each item group.
  mapping (uint256 => ItemGroup) public itemGroups;

  /// A mapping of circulating supplies for each individual token.
  mapping (uint256 => uint256) public circulatingSupply;

  /// A mapping of the number of times each individual token has been minted.
  mapping (uint256 => uint256) public mintCount;

  /// A mapping of the number of times each individual token has been burnt.
  mapping (uint256 => uint256) public burnCount;

  /**
    A mapping of token ID to a boolean representing whether the item's metadata
    has been explicitly frozen via a call to `lockURI(string calldata _uri,
    uint256 _id)`. Do note that it is possible for an item's mapping here to be
    false while still having frozen metadata if the item collection as a whole
    has had its `uriLocked` value set to true.
  */
  mapping (uint256 => bool) public metadataFrozen;

  /**
    A public mapping of optional on-chain metadata for each token ID. A token's
    on-chain metadata is unable to be changed if the item's metadata URI has
    been permanently fixed or if the collection's metadata URI as a whole has
    been frozen.
  */
  mapping (uint256 => string) public blueprints;

  /// Whether or not the metadata URI has been locked to future changes.
  bool public uriLocked;

  /// Whether or not the metadata URI has been locked to future changes.
  bool public contractUriLocked;

  /// Whether or not the item collection has been locked to all further minting.
  bool public locked;

  /**
    An event that gets emitted when the metadata collection URI is changed.
    @param oldURI The old metadata URI.
    @param newURI The new metadata URI.
  */
  event ChangeURI(string indexed oldURI, string indexed newURI);

  /**
    An event that gets emitted when the contract URI is changed.
    @param oldURI The old metadata URI.
    @param newURI The new metadata URI.
  */
  event ChangeContractURI(string indexed oldURI, string indexed newURI);

  /**
    An event that gets emitted when the proxy registry address is changed.
    @param oldRegistry The old proxy registry address.
    @param newRegistry The new proxy registry address.
  */
  event ChangeProxyRegistry(address indexed oldRegistry,
    address indexed newRegistry);

  /**
    An event that gets emitted when an item group is configured.
    @param manager The caller who configured the item group `_groupId`.
    @param groupId The groupId being configured.
    @param newGroup The new group configuration.
  */
  event ItemGroupConfigured(address indexed manager, uint256 groupId,
    ItemGroupInput indexed newGroup);

  /**
    An event that gets emitted when the item collection is locked to further
    creation.
    @param locker The caller who locked the collection.
  */
  event CollectionLocked(address indexed locker);

  /**
    An event that gets emitted when a token ID has its on-chain metadata
    changed.
    @param changer The caller who triggered the metadata change.
    @param id The ID of the token which had its metadata changed.
    @param oldMetadata The old metadata of the token.
    @param newMetadata The new metadata of the token.
  */
  event MetadataChanged(address indexed changer, uint256 indexed id,
    string oldMetadata, string indexed newMetadata);

  /**
    An event that indicates we have set a permanent metadata URI for a token.
    @param _value The value of the permanent metadata URI.
    @param _id The token ID associated with the permanent metadata value.
  */
  event PermanentURI(string _value, uint256 indexed _id);

  /**
    An event that indicates we have set a permanent contract URI.
    @param _value The value of the permanent contract URI.
    @param _id The token ID associated with the permanent contract value.
  */
  event PermanentContractURI(string _value, uint256 indexed _id);

  /**
    A modifier which allows only the super-administrative owner or addresses
    with a specified valid right to perform a call on some specific item. Rights
    can be applied to the universal circumstance, the item-group-level
    circumstance, or to the circumstance of the item ID itself.
    @param _id The item ID on which we check for the validity of the specified
      `right`.
    @param _right The right to validate for the calling address. It must be
      non-expired and exist within the specified `_itemId`.
  */
  modifier hasItemRight(uint256 _id, bytes32 _right) {
    uint256 groupId = (_id & GROUP_MASK) >> 128;
    if (_msgSender() == owner()) {
      _;
    } else if (hasRight(_msgSender(), UNIVERSAL, _right)) {
      _;
    } else if (hasRight(_msgSender(), bytes32(groupId), _right)) {
      _;
    } else if (hasRight(_msgSender(), bytes32(_id), _right)) {
      _;
    } else {
      revert("Ix01");
    }
  }

  /**
    Construct a new ERC-721 item collection.
    @param _owner The address of the administrator governing this collection.
    @param _name The name to assign to this item collection contract.
    @param _metadataURI The metadata URI to perform later token ID substitution with.
    @param _contractURI The contract URI. 
    @param _proxyRegistryAddress The address of a proxy registry contract.
    @param _imxCoreAddress The address of the IMX core contract for L2 minting.
  */
  constructor(address _owner, string memory _name, string memory _symbol, string memory _metadataURI,
    string memory _contractURI, address _proxyRegistryAddress, address _imxCoreAddress, address _super721IMXLock) {

    // Do not perform a redundant ownership transfer if the deployer should
    // remain as the owner of the collection.
    if (_owner != owner()) {
      transferOwnership(_owner);
    }

    // Register 721 interfaces
    _registerInterface(_INTERFACE_ID_ERC721);
    _registerInterface(_INTERFACE_ID_ERC721_METADATA);
    _registerInterface(_INTERFACE_ID_ERC721_ENUMERABLE);

    // Continue initialization.
    name = _name;
    symbol = _symbol;
    metadataUri = _metadataURI;
    contractURI = _contractURI;
    proxyRegistryAddress = _proxyRegistryAddress;
    imxCoreAddress = _imxCoreAddress;
    super721IMXLock = _super721IMXLock;
  }
  /**
  */
  function ownerOf(uint256 tokenId) public view override returns (address) {
      return _tokenOwners.get(tokenId, "Ix02");
  }

  /**
   * @dev See {IERC721-approve}.
   */
  function approve(address to, uint256 tokenId) public virtual override {
      address owner = ownerOf(tokenId);
      require(to != owner, "Ix03");

      require(_msgSender() == owner || isApprovedForAll(owner, _msgSender()),
          "Ix04"
      );

      _tokenApprovals[tokenId] = to;
      emit Approval(ownerOf(tokenId), to, tokenId);
  }
  /**
    Return a version number for this contract's interface.
  */
  function version() external virtual pure override returns (uint256) {
    return 1;
  }

  /**
    Return the item collection's metadata URI. This implementation returns the
    same URI for all tokens within the collection and relies on client-side
    ID substitution per https://eips.ethereum.org/EIPS/eip-721#metadata. Per
    said specification, clients calling this function must replace the {id}
    substring with the actual token ID in hex, not prefixed by 0x, and padded
    to 64 characters in length.
    @return The metadata URI string of the item with ID `_itemId`.
  */
  function tokenURI(uint256 id) external view returns (string memory) {
    if(bytes(metadataUri).length == 0){
        return blueprints[id];
    }
    return Utils.interpolate(metadataUri, id);
  }

  /**
    Allow the item collection owner or an approved manager to update the
    metadata URI of this collection. This implementation relies on a single URI
    for all items within the collection, and as such does not emit the standard
    URI event. Instead, we emit our own event to reflect changes in the URI.
    @param _uri The new URI to update to.
  */
  function setURI(string calldata _uri) external virtual
    hasValidPermit(UNIVERSAL, SET_URI) {
    require(!uriLocked,
      "Ix05");
    string memory oldURI = metadataUri;
    metadataUri = _uri;
    emit ChangeURI(oldURI, _uri);
  }

  /**
    Allow approved manager to update the contract URI. At the end of update, we 
    emit our own event to reflect changes in the URI.

    @param _uri The new contract URI to update to.
   */
  function setContractURI(string calldata _uri) external virtual
    hasValidPermit(UNIVERSAL, SET_URI) {
      require(!contractUriLocked,
        "Ix06");
      string memory oldContractUri = contractURI;
      contractURI = _uri;
      emit ChangeContractURI(oldContractUri, _uri);
  }

  /**
    Allow the item collection owner or an approved manager to update the proxy
    registry address handling delegated approval.
    @param _proxyRegistryAddress The address of the new proxy registry to
      update to.
  */
  function setProxyRegistry(address _proxyRegistryAddress) external virtual
    hasValidPermit(UNIVERSAL, SET_PROXY_REGISTRY) {
    address oldRegistry = proxyRegistryAddress;
    proxyRegistryAddress = _proxyRegistryAddress;
    emit ChangeProxyRegistry(oldRegistry, _proxyRegistryAddress);
  }

  /**
    Retrieve the balance of a particular token `_id` for a particular address
    `_owner`.
    @param _owner The owner to check for this token balance.
    @param _id The ID of the token to check for a balance.
    @return The amount of token `_id` owned by `_owner`.
  */

  function balanceOfGroup(address _owner, uint256 _id) public view virtual
  returns (uint256) {
    require(_owner != address(0),
      "Ix07");
    return balances[_id][_owner];
  }

  function balanceOf(address _owner) public override view virtual
  returns (uint256) {
    require(_owner != address(0),
      "Ix08");
    return totalBalances[_owner];
  }

  /**
    Retrieve in a single call the balances of some mulitple particular token
    `_ids` held by corresponding `_owners`.
    @param _owners The owners to check for token balances.
    @param _ids The IDs of tokens to check for balances.
    @return the amount of each token owned by each owner.
  */
  function balanceOfBatch(address[] calldata _owners, uint256[] calldata _ids)
    external view virtual returns (uint256[] memory) {
    require(_owners.length == _ids.length, "");

    // Populate and return an array of balances.
    uint256[] memory batchBalances = new uint256[](_owners.length);
    for (uint256 i = 0; i < _owners.length; ++i) {
      batchBalances[i] = balanceOfGroup(_owners[i], _ids[i]);
    }
    return batchBalances;
  }

  /**
    This function returns true if `_operator` is approved to transfer items
    owned by `_owner`. This approval check features an override to explicitly
    whitelist any addresses delegated in the proxy registry.
    @param _owner The owner of items to check for transfer ability.
    @param _operator The potential transferrer of `_owner`'s items.
    @return Whether `_operator` may transfer items owned by `_owner`.
  */
  function isApprovedForAll(address _owner, address _operator) public override
    view virtual returns (bool) {
    StubProxyRegistry proxyRegistry = StubProxyRegistry(proxyRegistryAddress);
    if (address(proxyRegistry.proxies(_owner)) == _operator) {
      return true;
    }

    // We did not find an explicit whitelist in the proxy registry.
    return operatorApprovals[_owner][_operator];
  }

  /**
    Enable or disable approval for a third party `_operator` address to manage
    (transfer or burn) all of the caller's tokens.
    @param _operator The address to grant management rights over all of the
      caller's tokens.
    @param _approved The status of the `_operator`'s approval for the caller.
  */
  function setApprovalForAll(address _operator, bool _approved) external
    override virtual {
    require(_msgSender() != _operator,
      "Ix09");
    operatorApprovals[_msgSender()][_operator] = _approved;
    emit ApprovalForAll(_msgSender(), _operator, _approved);
  }

  /**
    This private helper function converts a number into a single-element array.
    @param _element The element to convert to an array.
    @return The array containing the single `_element`.
  */
  function _asSingletonArray(uint256 _element) private pure
    returns (uint256[] memory) {
    uint256[] memory array = new uint256[](1);
    array[0] = _element;
    return array;
  }

  /**
    An inheritable and configurable pre-transfer hook that can be overridden.
    It fires before any token transfer, including mints and burns.
    @param _operator The caller who triggers the token transfer.
    @param _from The address to transfer tokens from.
    @param _to The address to transfer tokens to.
    @param _ids The specific token IDs to transfer.
    @param _amounts The amounts of the specific `_ids` to transfer.
    @param _data Additional call data to send with this transfer.
  */
  function _beforeTokenTransfer(address _operator, address _from, address _to,
    uint256[] memory _ids, uint256[] memory _amounts, bytes memory _data)
    internal virtual {
  }

  /**
    ERC-721 dictates that any contract which wishes to receive ERC-721 tokens
    must explicitly designate itself as such. This function checks for such
    designation to prevent undesirable token transfers.
    @param _operator The caller who triggers the token transfer.
    @param _from The address to transfer tokens from.
    @param _to The address to transfer tokens to.
    @param _id The specific token ID to transfer.
    @param _data Additional call data to send with this transfer.
  */
  function _doSafeTransferAcceptanceCheck(address _operator, address _from,
    address _to, uint256 _id, bytes memory _data) private {
    if (_to.isContract()) {
      try IERC721Receiver(_to).onERC721Received(_operator, _from, _id,
        _data) returns (bytes4 response) {
        if (response != IERC721Receiver(_to).onERC721Received.selector) {
          revert("Ix09");
        }
      } catch Error(string memory reason) {
        revert(reason);
      } catch {
        revert("Ix10");
      }
    }
  }

  /**
    Transfer on behalf of a caller or one of their authorized token managers
    items from one address to another.
    @param _from The address to transfer tokens from.
    @param _to The address to transfer tokens to.
    @param _id The specific token ID to transfer.
    @param _data Additional call data to send with this transfer.
  */

  /**
   * @dev See {IERC721-safeTransferFrom}.
   */
  function safeTransferFrom(address from, address to, uint256 tokenId) public virtual override {
      _safeTransferFrom(from, to, tokenId, bytes(""));
  }

  function safeTransferFrom(address from, address to, uint256 tokenId, bytes calldata data)
  public virtual override {
      _safeTransferFrom(from, to, tokenId, data);
  }

  function _safeTransferFrom(address _from, address _to, uint256 _id,
    bytes memory _data) internal  virtual {
    require(_to != address(0),
      "Ix11");
    require(_from == _msgSender() || isApprovedForAll(_from, _msgSender()),
      "Ix12");

    // Validate transfer safety and send tokens away.
    address operator = _msgSender();
    _beforeTokenTransfer(operator, _from, _to, _asSingletonArray(_id),
    _asSingletonArray(1), _data);

    // Retrieve the item's group ID.
    uint256 shiftedGroupId = (_id & GROUP_MASK);
    uint256 groupId = shiftedGroupId >> 128;

    // Update all specially-tracked group-specific balances.
    require(balances[_id][_from] >= 1, "Ix13");
    balances[_id][_from] = balances[_id][_from] - 1;
    balances[_id][_to] = balances[_id][_to] + 1;
    groupBalances[groupId][_from] = groupBalances[groupId][_from] - 1;
    groupBalances[groupId][_to] = groupBalances[groupId][_to] + 1;
    totalBalances[_from] = totalBalances[_from] - 1;
    totalBalances[_to] = totalBalances[_to] + 1;

    _holderTokens[_from].remove(_id);
    _holderTokens[_to].add(_id);

    _tokenOwners.set(_id, _to);

    // Emit the transfer event and perform the safety check.
    emit Transfer(_from, _to, _id);
    _doSafeTransferAcceptanceCheck(operator, _from, _to, _id, _data);
  }

  /**
    Transfer on behalf of a caller or one of their authorized token managers
    items from one address to another.
    @param _from The address to transfer tokens from.
    @param _to The address to transfer tokens to.
    @param _ids The specific token IDs to transfer.
    @param _data Additional call data to send with this transfer.
  */

  function safeBatchTransferFrom(address _from, address _to,
    uint256[] memory _ids, bytes memory _data)
    external virtual {
    require(_to != address(0),
      "Ix14");
    require(_from == _msgSender() || isApprovedForAll(_from, _msgSender()),
      "Ix15");

    // Validate transfer and perform all batch token sends.
    _beforeTokenTransfer(_msgSender(), _from, _to, _ids, _asSingletonArray(1), _data);
    for (uint256 i = 0; i < _ids.length; ++i) {

      // Retrieve the item's group ID.
      uint256 groupId = (_ids[i] & GROUP_MASK) >> 128;

      // Update all specially-tracked group-specific balances.
      require(balances[_ids[i]][_from] >= 1, "Ix16");
      balances[_ids[i]][_from] = balances[_ids[i]][_from] - 1;
      balances[_ids[i]][_to] = balances[_ids[i]][_to] + 1;
      groupBalances[groupId][_from] = groupBalances[groupId][_from] - 1;
      groupBalances[groupId][_to] = groupBalances[groupId][_to] + 1;
      totalBalances[_from] = totalBalances[_from] - 1;
      totalBalances[_to] = totalBalances[_to] + 1;

      // Emit the transfer event and perform the safety check.
      emit Transfer(_from, _to, _ids[i]);
      _doSafeTransferAcceptanceCheck(_msgSender(), _from, _to, _ids[i], _data);
    }
  }

  /**
    Create a new NFT item group or configure an existing one. NFTs within a
    group share a group ID in the upper 128-bits of their full item ID.
    Within a group NFTs can be distinguished for the purposes of serializing
    issue numbers.
    @param _groupId The ID of the item group to create or configure.
    @param _data The `ItemGroup` data input.
  */
  function configureGroup(uint256 _groupId, ItemGroupInput memory _data)
    external virtual hasItemRight(_groupId, CONFIGURE_GROUP) {
    require(_groupId != 0,
      "Ix17");

    // If the collection is not locked, we may add a new item group.
    if (!itemGroups[_groupId].initialized) {
      require(!locked,
        "Ix18");
      itemGroups[_groupId] = ItemGroup({
        initialized: true,
        name: _data.name,
        supplyType: _data.supplyType,
        supplyData: _data.supplyData,
        burnType: _data.burnType,
        burnData: _data.burnData,
        circulatingSupply: 0,
        mintCount: 0,
        burnCount: 0
      });

    // Edit an existing item group. The name may always be updated.
    } else {
      itemGroups[_groupId].name = _data.name;

      // A capped supply type may not change.
      // It may also not have its cap increased.
      if (itemGroups[_groupId].supplyType == SupplyType.Capped) {
        require(_data.supplyType == SupplyType.Capped,
          "Ix19");
        require(_data.supplyData <= itemGroups[_groupId].supplyData,
          "Ix20");

      // The flexible and uncapped types may freely change.
      } else {
        itemGroups[_groupId].supplyType = _data.supplyType;
      }

      // Item supply data may not be reduced below the circulating supply.
      require(_data.supplyData >= itemGroups[_groupId].circulatingSupply,
        "Ix21");
      itemGroups[_groupId].supplyData = _data.supplyData;
      // do we want burnType to be updateable?
    }

    // Emit the configuration event.
    emit ItemGroupConfigured(_msgSender(), _groupId, _data);
  }

  /**
    This is a private helper function to replace the `hasItemRight` modifier
    that we use on some functions in order to inline this check during batch
    minting and burning.
    @param _id The ID of the item to check for the given `_right` on.
    @param _right The right that the caller is trying to exercise on `_id`.
    @return Whether or not the caller has a valid right on this item.
  */
  function _hasItemRight(uint256 _id, bytes32 _right) private view
    returns (bool) {
    uint256 groupId = (_id & GROUP_MASK) >> 128;
    if (_msgSender() == owner()) {
      return true;
    } else if (hasRight(_msgSender(), UNIVERSAL, _right)) {
      return true;
    } else if (hasRight(_msgSender(), bytes32(groupId), _right)) {
      return true;
    } else if (hasRight(_msgSender(), bytes32(_id), _right)) {
      return true;
    } else {
      return false;
    }
  }

  /**
    This is a private helper function to verify, according to all of our various
    minting and burning rules, whether it would be valid to mint a particular
    item `_id`.
    @param _id The ID of the item to check for minting validity.
    @return The ID of the item that should be minted.
  */
  function _mintChecker(uint256 _id) private view returns (uint256) {

    // Retrieve the item's group ID.
    uint256 shiftedGroupId = (_id & GROUP_MASK);
    uint256 groupId = shiftedGroupId >> 128;
    require(itemGroups[groupId].initialized,
<<<<<<< HEAD
      "0x1A");
=======
      "Ix22");
>>>>>>> 144b3627

    // If false, owned by address (or NULL_ADDRESS i.e, was burnable)
    // If true, never minted, (or was removed i.e, was replenishable)
    require(!_tokenOwners.contains(_id),
<<<<<<< HEAD
      "0x2A");
=======
      "Ix23");
>>>>>>> 144b3627

    // If we can replenish burnt items, then only our currently-circulating
    // supply matters. Otherwise, historic mints are what determine the cap.
    uint256 currentGroupSupply = itemGroups[groupId].mintCount;
    uint256 currentItemSupply = mintCount[_id];
    if (itemGroups[groupId].burnType == BurnType.Replenishable) {
      currentGroupSupply = itemGroups[groupId].circulatingSupply;
      currentItemSupply = circulatingSupply[_id];
    }

    // If we are subject to a cap on group size, ensure we don't exceed it.
    if (itemGroups[groupId].supplyType != SupplyType.Uncapped) {
      require(currentGroupSupply + 1 <= itemGroups[groupId].supplyData,
<<<<<<< HEAD
        "0x3A");
=======
        "Ix24");
>>>>>>> 144b3627
    }

    return _id;
  }

  /**
    Mint a batch of tokens into existence and send them to the `_recipient`
    address. In order to mint an item, its item group must first have been
    created. Minting an item must obey both the fungibility and size cap of its
    group.
    @param _recipient The address to receive all NFTs within the newly-minted
      group.
    @param _ids The item IDs for the new items to create.
    @param _data Any associated data to use on items minted in this transaction.
  */

  function mintBatch(address _recipient, uint256[] memory _ids,
    bytes memory _data)
    public virtual {
    require(_recipient != address(0), "Super721::mintBatch: mint to the zero address");

    // Validate and perform the mint.
    address operator = _msgSender();
    _beforeTokenTransfer(operator, address(0), _recipient, _ids, _asSingletonArray(1),
      _data);

    // Loop through each of the batched IDs to update storage of special
    // balances and circulation balances.
    for (uint256 i = 0; i < _ids.length; i++) {
      require(_hasItemRight(_ids[i], MINT),
        "Ix25");

      // Retrieve the group ID from the given item `_id` and check mint.
      uint256 shiftedGroupId = (_ids[i] & GROUP_MASK);
      uint256 groupId = shiftedGroupId >> 128;
      uint256 mintedItemId = _mintChecker(_ids[i]);

      // Update storage of special balances and circulating values.
      balances[mintedItemId][_recipient] = balances[mintedItemId][_recipient] + 1;
      groupBalances[groupId][_recipient] = groupBalances[groupId][_recipient] + 1;
      totalBalances[_recipient] = totalBalances[_recipient] + 1;
      mintCount[mintedItemId] = mintCount[mintedItemId] + 1;
      circulatingSupply[mintedItemId] = circulatingSupply[mintedItemId] + 1;
      itemGroups[groupId].mintCount = itemGroups[groupId].mintCount + 1;
      itemGroups[groupId].circulatingSupply =
        itemGroups[groupId].circulatingSupply + 1;

      //_holderTokens[address(0)].remove(_ids[i]);
      _holderTokens[_recipient].add(_ids[i]);

      _tokenOwners.set(_ids[i], _recipient);
      
      // Emit event and handle the safety check.
      emit Transfer(address(0), _recipient, _ids[i]);
      _doSafeTransferAcceptanceCheck(operator, address(0), _recipient, _ids[i], _data);
    }
  }

  /**
    The special, IMX-privileged minting function for centralized L2 support.
  */
  function mintFor(address _to, uint256 quantity, bytes calldata _blueprint) external {
<<<<<<< HEAD
    require(!Super721IMXLock(super721IMXLock).mintForLocked());
    require(_msgSender() == imxCoreAddress );
    require(quantity == 1);
    require(!Super721IMXLock(super721IMXLock).mintForLocked());
    (uint256 id, bytes memory metadata )= Utils.split(_blueprint);
    blueprints[id] = string(abi.encodePacked(metadata));
    uint256[] memory ids = _asSingletonArray(id);
=======
      // check
    require(_msgSender() == imxCoreAddress, "Ix26");
    require(quantity == 1, "Ix27");
    require(!ISuper721IMXLock(super721IMXLock).mintForLocked(), "Ix28");
    // read data
    (uint256 id_, bytes memory metadata_ )= Utils.split(_blueprint);
    uint256[] memory ids = _asSingletonArray(id_);
    // effects
    blueprints[id_] = string(abi.encodePacked(metadata_));
>>>>>>> 144b3627
    mintBatch(_to, ids, _blueprint);
  }

  /**
    This is a private helper function to verify, according to all of our various
    minting and burning rules, whether it would be valid to burn some `_amount`
    of a particular item `_id`.
    @param _id The ID of the item to check for burning validity.
    @return The ID of the item that should have `_amount` burnt for it.
  */
  function _burnChecker(uint256 _id) private view
    returns (uint256) {

    // Retrieve the item's group ID.
    uint256 shiftedGroupId = (_id & GROUP_MASK);
    uint256 groupId = shiftedGroupId >> 128;
    require(itemGroups[groupId].initialized,
      "Ix29");

    // If the item group is non-burnable, then revert.
    if (itemGroups[groupId].burnType == BurnType.None) {
      revert("Ix30");
    }

    // If we can burn items, then we must verify that we do not exceed the cap.
    else if (itemGroups[groupId].burnType == BurnType.Burnable) {
      require(itemGroups[groupId].burnCount + 1
        <= itemGroups[groupId].burnData,
        "Ix31");
    }

    // If the item is replenishable, then ignore checks

    uint256 burntItemId = _id;

    return burntItemId;
  }

  /**
    This function allows an address to destroy some of its items.
    @param _burner The address whose item is burning.
    @param _id The item ID to burn.
    @param _amount The amount of the corresponding item ID to burn.
  */
  // function burn(address _burner, uint256 _id, uint256 _amount)
  //   external virtual hasItemRight(_id, BURN) {
  //   require(_burner != address(0),
  //     "Super721::burn: burn from the zero address");
  //
  //   // Retrieve the group ID from the given item `_id` and check burn validity.
  //   uint256 shiftedGroupId = (_id & GROUP_MASK);
  //   uint256 groupId = shiftedGroupId >> 128;
  //   uint256 burntItemId = _burnChecker(_id, _amount);
  //
  //   // Validate and perform the burn.
  //   address operator = _msgSender();
  //   _beforeTokenTransfer(operator, _burner, address(0),
  //     _asSingletonArray(burntItemId), _asSingletonArray(_amount), "");
  //
  //   // Update storage of special balances and circulating values.
  //   balances[burntItemId][_burner] = balances[burntItemId][_burner]
  //     .sub(_amount,
  //     "Super721::burn: burn amount exceeds balance");
  //   groupBalances[groupId][_burner] = groupBalances[groupId][_burner]
  //     .sub(_amount);
  //   totalBalances[_burner] = totalBalances[_burner].sub(_amount);
  //   burnCount[burntItemId] = burnCount[burntItemId].add(_amount);
  //   circulatingSupply[burntItemId] = circulatingSupply[burntItemId]
  //     .sub(_amount);
  //   itemGroups[groupId].burnCount = itemGroups[groupId].burnCount.add(_amount);
  //   itemGroups[groupId].circulatingSupply =
  //     itemGroups[groupId].circulatingSupply.sub(_amount);
  //
  //   // Emit the burn event.
  //   emit Transfer(operator, address(0), _id);
  // }

  /**
    This function allows an address to destroy multiple different items in a
    single call.
    @param _burner The address whose items are burning.
    @param _ids The item IDs to burn.
  */
  function burnBatch(address _burner, uint256[] memory _ids) external virtual {
    require(_burner != address(0), "Super721::burnBatch: burn from the zero address");

    // Validate and perform the burn.
    address operator = _msgSender();
    _beforeTokenTransfer(operator, _burner, address(0), _ids, _asSingletonArray(1), "");

    // Loop through each of the batched IDs to update storage of special
    // balances and circulation balances.
    for (uint i = 0; i < _ids.length; i++) {
      require(_hasItemRight(_ids[i], BURN),
        "Ix32");

      // Retrieve the group ID from the given item `_id` and check burn.
      uint256 shiftedGroupId = (_ids[i] & GROUP_MASK);
      uint256 groupId = shiftedGroupId >> 128;
      uint256 burntItemId = _burnChecker(_ids[i]);

      // Update storage of special balances and circulating values.
      require(balances[burntItemId][_burner] >= 1, "Ix33");
      balances[burntItemId][_burner] = balances[burntItemId][_burner] - 1;
      groupBalances[groupId][_burner] = groupBalances[groupId][_burner] - 1;
      totalBalances[_burner] = totalBalances[_burner] - 1;
      burnCount[burntItemId] = burnCount[burntItemId] + 1;
      circulatingSupply[burntItemId] = circulatingSupply[burntItemId] - 1;
      itemGroups[groupId].burnCount = itemGroups[groupId].burnCount + 1;
      itemGroups[groupId].circulatingSupply =
        itemGroups[groupId].circulatingSupply - 1;

      _holderTokens[_burner].remove(_ids[i]);
      _holderTokens[address(0)].add(_ids[i]);

      // If burnType is None, burnChecker will revert that
      if(itemGroups[groupId].burnType == BurnType.Burnable)
        _tokenOwners.set(_ids[i], address(0));
      else
        _tokenOwners.remove(_ids[i]);

      // Emit the burn event.
      emit Transfer(operator, address(0), _ids[i]);
    }
  }

  function metadata(uint256 id) 
    external view
    returns(string memory)
    {
        return blueprints[id];
    }

  /**
    Set the on-chain metadata attached to a specific token ID so long as the
    collection as a whole or the token specifically has not had metadata
    editing frozen.
    @param _id The ID of the token to set the `_metadata` for.
    @param _metadata The metadata string to store on-chain.
  */
  function setMetadata(uint256 _id, string memory _metadata)
    external hasItemRight(_id, SET_METADATA) {
    uint groupId = _id >> 128;
    require(!uriLocked && !metadataFrozen[_id] &&  !metadataFrozen[groupId]);
    string memory oldMetadata = blueprints[_id];
    blueprints[_id] = _metadata;
    emit MetadataChanged(_msgSender(), _id, oldMetadata, _metadata);
  }

  /**
    Allow the item collection owner or an associated manager to forever lock the
    metadata URI on the entire collection to future changes.
  */
  function lockURI() external
    hasValidPermit(UNIVERSAL, LOCK_URI) {
    uriLocked = true;
    emit PermanentURI(metadataUri, 2 ** 256 - 1);
  }

  /**
    Allow the associated manager to forever lock the contract URI to future 
    changes
   */
  function lockContractUri() external
    hasValidPermit(UNIVERSAL, LOCK_URI) {
    contractUriLocked = true;
    emit PermanentContractURI(contractURI, 2 ** 256 - 1);   
  }

  /**
    Allow the item collection owner or an associated manager to forever lock the
    metadata URI on an item to future changes.
    @param _uri The value of the URI to lock for `_id`.
    @param _id The token ID to lock a metadata URI value into.
  */
  function lockItemURI(string calldata _uri, uint256 _id) external
    hasItemRight(_id, LOCK_ITEM_URI) {
    metadataFrozen[_id] = true;
    emit PermanentURI(_uri, _id);
  }

  /**
    Allow the item collection owner or an associated manager to forever lock the
    metadata URI on a group of items to future changes.

    @param _uri The value of the URI to lock for `groupId`.
    @param groupId The group ID to lock a metadata URI value into.
  */
  function lockGroupURI(string calldata _uri, uint256 groupId) external
    hasItemRight(groupId, LOCK_ITEM_URI) {
    metadataFrozen[groupId] = true;
    emit PermanentURI(_uri, groupId);
  }

  /**
    Allow the item collection owner or an associated manager to forever lock
    this contract to further item minting.
  */
  function lock() external virtual hasValidPermit(UNIVERSAL, LOCK_CREATION) {
    locked = true;
    emit CollectionLocked(_msgSender());
  }

  function getApproved(uint256 tokenId) public view override returns (address) {
      require(_tokenOwners.contains(tokenId), "Ix34");

      return _tokenApprovals[tokenId];
  }

  function _isApprovedOrOwner(address spender, uint256 tokenId) internal view returns (bool) {
      require(_tokenOwners.contains(tokenId), "Ix35");
      address owner = ownerOf(tokenId);
      return (spender == owner || _tokenApprovals[tokenId] == spender || isApprovedForAll(owner, spender));
  }
  /**
   * @dev See {IERC721-transferFrom}.
   */
  function transferFrom(address from, address to, uint256 tokenId) public virtual override {
      // //solhint-disable-next-line max-line-length
      require(_isApprovedOrOwner(_msgSender(), tokenId), "Ix36");
      safeTransferFrom(from, to, tokenId);
      //
      // require(ownerOf(tokenId) == from, "Super721::transferForm: transfer of token that is not own");
      // require(to != address(0), "Super721::transferForm: transfer to the zero address");
      //
      // _beforeTokenTransfer(_msgSender(), from, to, _asSingletonArray(tokenId), _asSingletonArray(1), "");
      //
      // // Clear approvals from the previous owner
      // //_approve(address(0), tokenId);
      // _tokenApprovals[tokenId] = address(0);
      // emit Approval(ownerOf(tokenId), address(0), tokenId);
      //
      // _holderTokens[from].remove(tokenId);
      // _holderTokens[to].add(tokenId);
      //
      // _tokenOwners.set(tokenId, to);
      //
      // emit Transfer(from, to, tokenId);
  }

  /**
   * @dev See {IERC721Enumerable-tokenOfOwnerByIndex}.
   */
  function tokenOfOwnerByIndex(address owner, uint256 index) public view returns (uint256) {
      return _holderTokens[owner].at(index);
  }

  /**
   * @dev See {IERC721Enumerable-totalSupply}.
   */
  function totalSupply() public view returns (uint256) {
      // _tokenOwners are indexed by tokenIds, so .length() returns the number of tokenIds
      return _tokenOwners.length();
  }

  /**
   * @dev See {IERC721Enumerable-tokenByIndex}.
   */
  function tokenByIndex(uint256 index) public view returns (uint256) {
      (uint256 tokenId, ) = _tokenOwners.at(index);
      return tokenId;
  }

}<|MERGE_RESOLUTION|>--- conflicted
+++ resolved
@@ -787,20 +787,12 @@
     uint256 shiftedGroupId = (_id & GROUP_MASK);
     uint256 groupId = shiftedGroupId >> 128;
     require(itemGroups[groupId].initialized,
-<<<<<<< HEAD
-      "0x1A");
-=======
       "Ix22");
->>>>>>> 144b3627
 
     // If false, owned by address (or NULL_ADDRESS i.e, was burnable)
     // If true, never minted, (or was removed i.e, was replenishable)
     require(!_tokenOwners.contains(_id),
-<<<<<<< HEAD
-      "0x2A");
-=======
       "Ix23");
->>>>>>> 144b3627
 
     // If we can replenish burnt items, then only our currently-circulating
     // supply matters. Otherwise, historic mints are what determine the cap.
@@ -814,11 +806,7 @@
     // If we are subject to a cap on group size, ensure we don't exceed it.
     if (itemGroups[groupId].supplyType != SupplyType.Uncapped) {
       require(currentGroupSupply + 1 <= itemGroups[groupId].supplyData,
-<<<<<<< HEAD
-        "0x3A");
-=======
         "Ix24");
->>>>>>> 144b3627
     }
 
     return _id;
@@ -881,15 +869,6 @@
     The special, IMX-privileged minting function for centralized L2 support.
   */
   function mintFor(address _to, uint256 quantity, bytes calldata _blueprint) external {
-<<<<<<< HEAD
-    require(!Super721IMXLock(super721IMXLock).mintForLocked());
-    require(_msgSender() == imxCoreAddress );
-    require(quantity == 1);
-    require(!Super721IMXLock(super721IMXLock).mintForLocked());
-    (uint256 id, bytes memory metadata )= Utils.split(_blueprint);
-    blueprints[id] = string(abi.encodePacked(metadata));
-    uint256[] memory ids = _asSingletonArray(id);
-=======
       // check
     require(_msgSender() == imxCoreAddress, "Ix26");
     require(quantity == 1, "Ix27");
@@ -899,7 +878,6 @@
     uint256[] memory ids = _asSingletonArray(id_);
     // effects
     blueprints[id_] = string(abi.encodePacked(metadata_));
->>>>>>> 144b3627
     mintBatch(_to, ids, _blueprint);
   }
 
