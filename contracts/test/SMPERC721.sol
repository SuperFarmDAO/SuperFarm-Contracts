--- conflicted
+++ resolved
@@ -7,42 +7,9 @@
 contract TestERC721 is Ownable, ERC721("Test ERC721 Token", "T721") {
     constructor() {}
 
-<<<<<<< HEAD
-    function mint(address to, uint256 tokenId) external onlyOwner {
-        _safeMint(to, tokenId);
-    }
-
-    function mintBatch(
-        address _recipient,
-        uint256[] calldata _ids,
-        bytes memory _data
-    ) external onlyOwner {
-        require(
-            _recipient != address(0),
-            "SMPERC721::mintBatch: mint to the zero address"
-        );
-        for (uint256 i; i < _ids.length; i++) {
-            _safeMint(_recipient, _ids[i]);
-        }
-    }
-
-    function burnBatch(address _burner, uint256[] memory _ids)
-        external
-        onlyOwner
-    {
-        require(
-            _burner != address(0),
-            "SMPERC721::mintBatch: mint to the zero address"
-        );
-        for (uint256 i; i < _ids.length; i++) {
-            _burn(_ids[i]);
-        }
-    }
-=======
   constructor () { }
 
   function mint(address to, uint256 tokenId) external onlyOwner{
     _safeMint(to, tokenId);
   }
->>>>>>> 591831fc
 }