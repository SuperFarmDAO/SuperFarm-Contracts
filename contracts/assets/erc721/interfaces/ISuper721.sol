// SPDX-License-Identifier: GPL-3.0
pragma solidity ^0.8.8;

/**
    @title Super721 interface 
    Interface for interacting with Super721 contract
 */
interface ISuper721 {

    /**
        Returns amount of NFTs, which are owned by `_owner` in some group `_id`.
        @param _owner address of NFTs owner.
        @param _id group id of collection.
     */
    function balanceOfGroup(address _owner, uint256 _id) external view returns (uint256);

    /**
        Returns overall amount of NFTs, which are owned by `_owner`.
        @param _owner address of NFTs owner.
     */
    function balanceOf(address _owner) external view returns (uint256);

    function balanceOfBatch(address[] calldata _owners, uint256[] calldata _ids)
        external
        view
        returns (uint256[] memory);

<<<<<<< HEAD
    function mintBatch(address _recipient, uint256[] calldata _ids,
        bytes memory _data)
        external;

    function burnBatch(address _burner, uint256[] memory _ids) external;
=======
    function mintBatch(address _recipient, uint256[] calldata _ids, bytes memory _data) external; 

    function safeBatchTransferFrom(address _from, address _to, uint256[] memory _ids, bytes memory _data) external;

    function transferOwnership(address newOwner) external;

>>>>>>> 591831fc
}<|MERGE_RESOLUTION|>--- conflicted
+++ resolved
@@ -25,18 +25,9 @@
         view
         returns (uint256[] memory);
 
-<<<<<<< HEAD
-    function mintBatch(address _recipient, uint256[] calldata _ids,
-        bytes memory _data)
-        external;
-
-    function burnBatch(address _burner, uint256[] memory _ids) external;
-=======
     function mintBatch(address _recipient, uint256[] calldata _ids, bytes memory _data) external; 
 
     function safeBatchTransferFrom(address _from, address _to, uint256[] memory _ids, bytes memory _data) external;
 
     function transferOwnership(address newOwner) external;
-
->>>>>>> 591831fc
 }